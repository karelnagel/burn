use alloc::vec::Vec;
use core::ops::Range;

use crate::{backend::Backend, tensor::Shape, Data, Distribution, ElementConversion};

/// Operations on float tensors.
pub trait TensorOps<B: Backend> {
    fn from_data<const D: usize>(
        data: Data<B::FloatElem, D>,
        device: &B::Device,
    ) -> B::TensorPrimitive<D>;
    fn random<const D: usize>(
        shape: Shape<D>,
        distribution: Distribution<B::FloatElem>,
        device: &B::Device,
    ) -> B::TensorPrimitive<D>;
    fn zeros<const D: usize>(shape: Shape<D>, device: &B::Device) -> B::TensorPrimitive<D> {
        Self::from_data(Data::zeros(shape), device)
    }
    fn ones<const D: usize>(shape: Shape<D>, device: &B::Device) -> B::TensorPrimitive<D> {
        Self::from_data(Data::ones(shape), device)
    }
    fn shape<const D: usize>(tensor: &B::TensorPrimitive<D>) -> Shape<D>;
    fn to_data<const D: usize>(tensor: &B::TensorPrimitive<D>) -> Data<B::FloatElem, D>;
    fn into_data<const D: usize>(tensor: B::TensorPrimitive<D>) -> Data<B::FloatElem, D>;
    fn device<const D: usize>(tensor: &B::TensorPrimitive<D>) -> B::Device;
    fn to_device<const D: usize>(
        tensor: B::TensorPrimitive<D>,
        device: &B::Device,
    ) -> B::TensorPrimitive<D>;
    fn arange(range: Range<usize>, device: &B::Device) -> B::IntTensorPrimitive<1> {
        let shape = Shape::new([range.end - range.start]);
        let value = range
            .into_iter()
            .map(|i| (i as i64).elem())
            .collect::<Vec<B::IntElem>>();
        let data = Data::new(value, shape);
        B::int_from_data(data, device)
    }
    fn empty<const D: usize>(shape: Shape<D>, device: &B::Device) -> B::TensorPrimitive<D>;
    fn repeat<const D: usize>(
        tensor: B::TensorPrimitive<D>,
        dim: usize,
        times: usize,
    ) -> B::TensorPrimitive<D> {
        let mut shape = B::shape(&tensor);
        if shape.dims[dim] != 1 {
            panic!("Can only repeat dimension with dim=1");
        }
        shape.dims[dim] = times;

        let mut i = 0;
        let indexes_select_all = [0; D].map(|_| {
            let start = 0;
            let end = shape.dims[i];
            i += 1;
            start..end
        });

        let mut tensor_output = B::empty(shape, &B::device(&tensor));
        for i in 0..times {
            let mut indexes = indexes_select_all.clone();
            indexes[dim] = i..i + 1;
            tensor_output = B::index_assign(tensor_output, indexes, tensor.clone());
        }

        tensor_output
    }
    fn add<const D: usize>(
        lhs: B::TensorPrimitive<D>,
        rhs: B::TensorPrimitive<D>,
    ) -> B::TensorPrimitive<D>;
    fn add_scalar<const D: usize>(
        lhs: B::TensorPrimitive<D>,
        rhs: B::FloatElem,
    ) -> B::TensorPrimitive<D>;
    fn sub<const D: usize>(
        lhs: B::TensorPrimitive<D>,
        rhs: B::TensorPrimitive<D>,
    ) -> B::TensorPrimitive<D>;
    fn sub_scalar<const D: usize>(
        lhs: B::TensorPrimitive<D>,
        rhs: B::FloatElem,
    ) -> B::TensorPrimitive<D>;
    fn mul<const D: usize>(
        lhs: B::TensorPrimitive<D>,
        rhs: B::TensorPrimitive<D>,
    ) -> B::TensorPrimitive<D>;
    fn mul_scalar<const D: usize>(
        lhs: B::TensorPrimitive<D>,
        rhs: B::FloatElem,
    ) -> B::TensorPrimitive<D>;
    fn div<const D: usize>(
        lhs: B::TensorPrimitive<D>,
        rhs: B::TensorPrimitive<D>,
    ) -> B::TensorPrimitive<D>;
    fn div_scalar<const D: usize>(
        lhs: B::TensorPrimitive<D>,
        rhs: B::FloatElem,
    ) -> B::TensorPrimitive<D>;
    fn matmul<const D: usize>(
        lhs: B::TensorPrimitive<D>,
        rhs: B::TensorPrimitive<D>,
    ) -> B::TensorPrimitive<D>;
    fn neg<const D: usize>(tensor: B::TensorPrimitive<D>) -> B::TensorPrimitive<D>;
    fn transpose<const D: usize>(tensor: B::TensorPrimitive<D>) -> B::TensorPrimitive<D> {
        Self::swap_dims(tensor, D - 2, D - 1)
    }
    fn swap_dims<const D: usize>(
        tensor: B::TensorPrimitive<D>,
        dim1: usize,
        dim2: usize,
    ) -> B::TensorPrimitive<D>;
    fn reshape<const D1: usize, const D2: usize>(
        tensor: B::TensorPrimitive<D1>,
        shape: Shape<D2>,
    ) -> B::TensorPrimitive<D2>;
    fn index_select<const D: usize>(
        tensor: B::TensorPrimitive<D>,
        indexes: B::IntTensorPrimitive<D>,
    ) -> B::TensorPrimitive<D>;
    fn index_select_assign<const D: usize>(
        tensor: B::TensorPrimitive<D>,
        indexes: B::IntTensorPrimitive<D>,
        value: B::TensorPrimitive<D>,
    ) -> B::TensorPrimitive<D>;
    fn index_select_dim<const D: usize>(
        tensor: B::TensorPrimitive<D>,
        dim: usize,
        indexes: B::IntTensorPrimitive<1>,
    ) -> B::TensorPrimitive<D>;
    fn index_select_dim_assign<const D1: usize, const D2: usize>(
        tensor: B::TensorPrimitive<D1>,
        dim: usize,
        indexes: B::IntTensorPrimitive<1>,
        value: B::TensorPrimitive<D2>,
    ) -> B::TensorPrimitive<D1>;
    fn index<const D1: usize, const D2: usize>(
        tensor: B::TensorPrimitive<D1>,
        indexes: [Range<usize>; D2],
    ) -> B::TensorPrimitive<D1>;
    fn index_assign<const D1: usize, const D2: usize>(
        tensor: B::TensorPrimitive<D1>,
        indexes: [Range<usize>; D2],
        value: B::TensorPrimitive<D1>,
    ) -> B::TensorPrimitive<D1>;
    fn mask_scatter<const D: usize>(
        tensor: B::TensorPrimitive<D>,
        mask: B::BoolTensorPrimitive<D>,
        source: B::TensorPrimitive<D>,
    ) -> B::TensorPrimitive<D>;
    fn mask_fill<const D: usize>(
        tensor: B::TensorPrimitive<D>,
        mask: B::BoolTensorPrimitive<D>,
        value: B::FloatElem,
    ) -> B::TensorPrimitive<D>;
    fn equal<const D: usize>(
        lhs: B::TensorPrimitive<D>,
        rhs: B::TensorPrimitive<D>,
    ) -> B::BoolTensorPrimitive<D>;
    fn equal_elem<const D: usize>(
        lhs: B::TensorPrimitive<D>,
        rhs: B::FloatElem,
    ) -> B::BoolTensorPrimitive<D>;
    fn greater<const D: usize>(
        lhs: B::TensorPrimitive<D>,
        rhs: B::TensorPrimitive<D>,
    ) -> B::BoolTensorPrimitive<D>;
    fn greater_elem<const D: usize>(
        lhs: B::TensorPrimitive<D>,
        rhs: B::FloatElem,
    ) -> B::BoolTensorPrimitive<D>;
    fn greater_equal<const D: usize>(
        lhs: B::TensorPrimitive<D>,
        rhs: B::TensorPrimitive<D>,
    ) -> B::BoolTensorPrimitive<D>;
    fn greater_equal_elem<const D: usize>(
        lhs: B::TensorPrimitive<D>,
        rhs: B::FloatElem,
    ) -> B::BoolTensorPrimitive<D>;
    fn lower<const D: usize>(
        lhs: B::TensorPrimitive<D>,
        rhs: B::TensorPrimitive<D>,
    ) -> B::BoolTensorPrimitive<D>;
    fn lower_elem<const D: usize>(
        lhs: B::TensorPrimitive<D>,
        rhs: B::FloatElem,
    ) -> B::BoolTensorPrimitive<D>;
    fn lower_equal<const D: usize>(
        lhs: B::TensorPrimitive<D>,
        rhs: B::TensorPrimitive<D>,
    ) -> B::BoolTensorPrimitive<D>;
    fn lower_equal_elem<const D: usize>(
        lhs: B::TensorPrimitive<D>,
        rhs: B::FloatElem,
    ) -> B::BoolTensorPrimitive<D>;
    fn detach<const D: usize>(tensor: B::TensorPrimitive<D>) -> B::TensorPrimitive<D> {
        // Should only be overriden by autodiff backends.
        tensor
    }
    fn set_require_grad<const D: usize>(
        tensor: B::TensorPrimitive<D>,
        _require_grad: bool,
    ) -> B::TensorPrimitive<D> {
        // Should only be overriden by autodiff backends.
        tensor
    }
    fn is_require_grad<const D: usize>(_tensor: &B::TensorPrimitive<D>) -> bool {
        // Should only be overriden by autodiff backends.
        false
    }
    fn sum<const D: usize>(tensor: B::TensorPrimitive<D>) -> B::TensorPrimitive<1>;
    fn sum_dim<const D: usize>(tensor: B::TensorPrimitive<D>, dim: usize) -> B::TensorPrimitive<D>;
    fn mean<const D: usize>(tensor: B::TensorPrimitive<D>) -> B::TensorPrimitive<1>;
    fn mean_dim<const D: usize>(tensor: B::TensorPrimitive<D>, dim: usize)
        -> B::TensorPrimitive<D>;
    fn to_full_precision<const D: usize>(
        tensor: &B::TensorPrimitive<D>,
    ) -> <B::FullPrecisionBackend as Backend>::TensorPrimitive<D>;
    fn from_full_precision<const D: usize>(
        tensor: <B::FullPrecisionBackend as Backend>::TensorPrimitive<D>,
    ) -> B::TensorPrimitive<D>;
    fn exp<const D: usize>(tensor: B::TensorPrimitive<D>) -> B::TensorPrimitive<D>;
    fn log<const D: usize>(tensor: B::TensorPrimitive<D>) -> B::TensorPrimitive<D>;
    fn log1p<const D: usize>(tensor: B::TensorPrimitive<D>) -> B::TensorPrimitive<D>;
    fn powf<const D: usize>(tensor: B::TensorPrimitive<D>, value: f32) -> B::TensorPrimitive<D>;
    fn sqrt<const D: usize>(tensor: B::TensorPrimitive<D>) -> B::TensorPrimitive<D>;
    fn cos<const D: usize>(tensor: B::TensorPrimitive<D>) -> B::TensorPrimitive<D>;
    fn sin<const D: usize>(tensor: B::TensorPrimitive<D>) -> B::TensorPrimitive<D>;
    fn tanh<const D: usize>(tensor: B::TensorPrimitive<D>) -> B::TensorPrimitive<D>;
    fn erf<const D: usize>(tensor: B::TensorPrimitive<D>) -> B::TensorPrimitive<D>;
    fn cat<const D: usize>(
        tensors: Vec<B::TensorPrimitive<D>>,
        dim: usize,
    ) -> B::TensorPrimitive<D>;
<<<<<<< HEAD
    fn relu<const D: usize>(tensor: B::TensorPrimitive<D>) -> B::TensorPrimitive<D>;
    fn unbind<const D: usize, const D2: usize>(
        tensor: B::TensorPrimitive<D>,
        dim: usize,
    ) -> Vec<B::TensorPrimitive<D2>>;
    fn cumsum<const D: usize>(tensor: B::TensorPrimitive<D>, dim: usize) -> B::TensorPrimitive<D>;
    fn stack<const D: usize, const D2: usize>(
        tensors: Vec<B::TensorPrimitive<D>>,
        dim: usize,
    ) -> B::TensorPrimitive<D2>;
    fn narrow<const D: usize>(
        tensor: B::TensorPrimitive<D>,
        dim: usize,
        start: usize,
        length: usize,
    ) -> B::TensorPrimitive<D>;
    fn upsample_linear1d<const D: usize, const D2: usize>(
        tensor: B::TensorPrimitive<D>,
        output_size: &[usize],
        align_corners: bool,
        scales: impl Into<Option<f64>>,
    ) -> B::TensorPrimitive<D2>;
    fn pad<const D: usize>(
        tensor: B::TensorPrimitive<D>,
        pad: &[usize],
        mode: &str,
        value: impl Into<Option<f64>>,
    ) -> B::TensorPrimitive<D>;
    fn expand<const D: usize>(
        tensor: B::TensorPrimitive<D>,
        size: Vec<usize>,
        implicit: bool,
    ) -> B::TensorPrimitive<D>;
    fn upsample_bilinear2d<const D: usize, const D2: usize>(
        tensor: B::TensorPrimitive<D>,
        output_size: Vec<usize>,
        align_corners: bool,
        scales_h: impl Into<Option<f64>>,
        scales_w: impl Into<Option<f64>>,
    ) -> B::TensorPrimitive<D2>;
    fn select<const D: usize, const D2: usize>(
        tensor: B::TensorPrimitive<D>,
        dim: i64,
        index: i64,
    ) -> B::TensorPrimitive<D2>;
    fn flip<const D: usize>(
        tensor: B::TensorPrimitive<D>,
        dims: Vec<usize>,
    ) -> B::TensorPrimitive<D>;
    fn permute<const D: usize>(
        tensor: B::TensorPrimitive<D>,
        dims: [usize; D],
    ) -> B::TensorPrimitive<D>;
    fn einsum<const D: usize, const D2: usize, const D3: usize>(
        equation: &str,
        tensor1: B::TensorPrimitive<D>,
        tensor2: B::TensorPrimitive<D2>,
    ) -> B::TensorPrimitive<D3>;
    fn index_tch<const D: usize, const D2: usize>(
        tensor: B::TensorPrimitive<D>,
        indices: Vec<B::IntTensorPrimitive<D>>,
    ) -> B::TensorPrimitive<D2>;
    fn repeat_interleave_self_int<const D: usize, const D2: usize>(
        tensor: B::TensorPrimitive<D>,
        repeats: usize,
        dim: Option<usize>,
        output_size: Option<usize>,
    ) -> B::TensorPrimitive<D2>;
    fn where_self<const D: usize>(
        tensor: B::TensorPrimitive<D>,
        condition: B::BoolTensorPrimitive<D>,
        other: B::TensorPrimitive<D>,
    ) -> B::TensorPrimitive<D>;
    fn copy_<const D:usize>(tensor: &mut B::TensorPrimitive<D>, src: B::TensorPrimitive<D>);
=======
    fn argmax<const D: usize>(
        tensor: B::TensorPrimitive<D>,
        dim: usize,
    ) -> B::IntTensorPrimitive<D>;
    fn argmin<const D: usize>(
        tensor: B::TensorPrimitive<D>,
        dim: usize,
    ) -> B::IntTensorPrimitive<D>;

    fn max<const D: usize>(tensor: B::TensorPrimitive<D>) -> B::TensorPrimitive<1> {
        let shape = B::shape(&tensor);
        let tensor = B::reshape(tensor, Shape::new([shape.num_elements()]));

        B::max_dim(tensor, 0)
    }
    fn max_dim<const D: usize>(tensor: B::TensorPrimitive<D>, dim: usize) -> B::TensorPrimitive<D> {
        let index = B::argmax(tensor.clone(), dim);

        B::index_select(tensor, index)
    }
    fn max_dim_with_indexes<const D: usize>(
        tensor: B::TensorPrimitive<D>,
        dim: usize,
    ) -> (B::TensorPrimitive<D>, B::IntTensorPrimitive<D>) {
        let index = B::argmax(tensor.clone(), dim);
        let values = B::index_select(tensor, index.clone());

        (values, index)
    }
    fn min<const D: usize>(tensor: B::TensorPrimitive<D>) -> B::TensorPrimitive<1> {
        let shape = B::shape(&tensor);
        let tensor = B::reshape(tensor, Shape::new([shape.num_elements()]));

        B::min_dim(tensor, 0)
    }
    fn min_dim<const D: usize>(tensor: B::TensorPrimitive<D>, dim: usize) -> B::TensorPrimitive<D> {
        let index = B::argmin(tensor.clone(), dim);

        B::index_select(tensor, index)
    }
    fn min_dim_with_indexes<const D: usize>(
        tensor: B::TensorPrimitive<D>,
        dim: usize,
    ) -> (B::TensorPrimitive<D>, B::IntTensorPrimitive<D>) {
        let index = B::argmin(tensor.clone(), dim);
        let values = B::index_select(tensor, index.clone());

        (values, index)
    }
>>>>>>> 747e245c
}<|MERGE_RESOLUTION|>--- conflicted
+++ resolved
@@ -233,8 +233,55 @@
         tensors: Vec<B::TensorPrimitive<D>>,
         dim: usize,
     ) -> B::TensorPrimitive<D>;
-<<<<<<< HEAD
-    fn relu<const D: usize>(tensor: B::TensorPrimitive<D>) -> B::TensorPrimitive<D>;
+    fn argmax<const D: usize>(
+        tensor: B::TensorPrimitive<D>,
+        dim: usize,
+    ) -> B::IntTensorPrimitive<D>;
+    fn argmin<const D: usize>(
+        tensor: B::TensorPrimitive<D>,
+        dim: usize,
+    ) -> B::IntTensorPrimitive<D>;
+
+    fn max<const D: usize>(tensor: B::TensorPrimitive<D>) -> B::TensorPrimitive<1> {
+        let shape = B::shape(&tensor);
+        let tensor = B::reshape(tensor, Shape::new([shape.num_elements()]));
+
+        B::max_dim(tensor, 0)
+    }
+    fn max_dim<const D: usize>(tensor: B::TensorPrimitive<D>, dim: usize) -> B::TensorPrimitive<D> {
+        let index = B::argmax(tensor.clone(), dim);
+
+        B::index_select(tensor, index)
+    }
+    fn max_dim_with_indexes<const D: usize>(
+        tensor: B::TensorPrimitive<D>,
+        dim: usize,
+    ) -> (B::TensorPrimitive<D>, B::IntTensorPrimitive<D>) {
+        let index = B::argmax(tensor.clone(), dim);
+        let values = B::index_select(tensor, index.clone());
+
+        (values, index)
+    }
+    fn min<const D: usize>(tensor: B::TensorPrimitive<D>) -> B::TensorPrimitive<1> {
+        let shape = B::shape(&tensor);
+        let tensor = B::reshape(tensor, Shape::new([shape.num_elements()]));
+
+        B::min_dim(tensor, 0)
+    }
+    fn min_dim<const D: usize>(tensor: B::TensorPrimitive<D>, dim: usize) -> B::TensorPrimitive<D> {
+        let index = B::argmin(tensor.clone(), dim);
+
+        B::index_select(tensor, index)
+    }
+    fn min_dim_with_indexes<const D: usize>(
+        tensor: B::TensorPrimitive<D>,
+        dim: usize,
+    ) -> (B::TensorPrimitive<D>, B::IntTensorPrimitive<D>) {
+        let index = B::argmin(tensor.clone(), dim);
+        let values = B::index_select(tensor, index.clone());
+
+        (values, index)
+    }
     fn unbind<const D: usize, const D2: usize>(
         tensor: B::TensorPrimitive<D>,
         dim: usize,
@@ -308,55 +355,4 @@
         other: B::TensorPrimitive<D>,
     ) -> B::TensorPrimitive<D>;
     fn copy_<const D:usize>(tensor: &mut B::TensorPrimitive<D>, src: B::TensorPrimitive<D>);
-=======
-    fn argmax<const D: usize>(
-        tensor: B::TensorPrimitive<D>,
-        dim: usize,
-    ) -> B::IntTensorPrimitive<D>;
-    fn argmin<const D: usize>(
-        tensor: B::TensorPrimitive<D>,
-        dim: usize,
-    ) -> B::IntTensorPrimitive<D>;
-
-    fn max<const D: usize>(tensor: B::TensorPrimitive<D>) -> B::TensorPrimitive<1> {
-        let shape = B::shape(&tensor);
-        let tensor = B::reshape(tensor, Shape::new([shape.num_elements()]));
-
-        B::max_dim(tensor, 0)
-    }
-    fn max_dim<const D: usize>(tensor: B::TensorPrimitive<D>, dim: usize) -> B::TensorPrimitive<D> {
-        let index = B::argmax(tensor.clone(), dim);
-
-        B::index_select(tensor, index)
-    }
-    fn max_dim_with_indexes<const D: usize>(
-        tensor: B::TensorPrimitive<D>,
-        dim: usize,
-    ) -> (B::TensorPrimitive<D>, B::IntTensorPrimitive<D>) {
-        let index = B::argmax(tensor.clone(), dim);
-        let values = B::index_select(tensor, index.clone());
-
-        (values, index)
-    }
-    fn min<const D: usize>(tensor: B::TensorPrimitive<D>) -> B::TensorPrimitive<1> {
-        let shape = B::shape(&tensor);
-        let tensor = B::reshape(tensor, Shape::new([shape.num_elements()]));
-
-        B::min_dim(tensor, 0)
-    }
-    fn min_dim<const D: usize>(tensor: B::TensorPrimitive<D>, dim: usize) -> B::TensorPrimitive<D> {
-        let index = B::argmin(tensor.clone(), dim);
-
-        B::index_select(tensor, index)
-    }
-    fn min_dim_with_indexes<const D: usize>(
-        tensor: B::TensorPrimitive<D>,
-        dim: usize,
-    ) -> (B::TensorPrimitive<D>, B::IntTensorPrimitive<D>) {
-        let index = B::argmin(tensor.clone(), dim);
-        let values = B::index_select(tensor, index.clone());
-
-        (values, index)
-    }
->>>>>>> 747e245c
 }