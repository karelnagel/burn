use alloc::vec::Vec;
use core::ops::Range;

use crate::{backend::Backend, tensor::Shape, Data};

/// Int Tensor API for basic and numeric operations, see [tensor](crate::Tensor)
/// for documentation on each function.
pub trait IntTensorOps<B: Backend> {
    fn int_empty<const D: usize>(shape: Shape<D>, device: &B::Device) -> B::IntTensorPrimitive<D>;
    fn int_shape<const D: usize>(tensor: &B::IntTensorPrimitive<D>) -> Shape<D>;
    fn int_into_data<const D: usize>(tensor: B::IntTensorPrimitive<D>) -> Data<B::IntElem, D>;
    fn int_to_data<const D: usize>(tensor: &B::IntTensorPrimitive<D>) -> Data<B::IntElem, D> {
        Self::int_into_data(tensor.clone())
    }
    fn int_from_data<const D: usize>(
        data: Data<B::IntElem, D>,
        device: &B::Device,
    ) -> B::IntTensorPrimitive<D>;
    fn int_device<const D: usize>(tensor: &B::IntTensorPrimitive<D>) -> B::Device;
    fn int_to_device<const D: usize>(
        tensor: B::IntTensorPrimitive<D>,
        device: &B::Device,
    ) -> B::IntTensorPrimitive<D>;
    fn int_reshape<const D1: usize, const D2: usize>(
        tensor: B::IntTensorPrimitive<D1>,
        shape: Shape<D2>,
    ) -> B::IntTensorPrimitive<D2>;
    fn int_index<const D1: usize, const D2: usize>(
        tensor: B::IntTensorPrimitive<D1>,
        indexes: [Range<usize>; D2],
    ) -> B::IntTensorPrimitive<D1>;
    fn int_index_assign<const D1: usize, const D2: usize>(
        tensor: B::IntTensorPrimitive<D1>,
        indexes: [Range<usize>; D2],
        value: B::IntTensorPrimitive<D1>,
    ) -> B::IntTensorPrimitive<D1>;
    fn int_mask_scatter<const D: usize>(
        tensor: B::IntTensorPrimitive<D>,
        mask: B::BoolTensorPrimitive<D>,
        source: B::IntTensorPrimitive<D>,
    ) -> B::IntTensorPrimitive<D>;
    fn int_mask_fill<const D: usize>(
        tensor: B::IntTensorPrimitive<D>,
        mask: B::BoolTensorPrimitive<D>,
        value: B::IntElem,
    ) -> B::IntTensorPrimitive<D>;
    fn int_index_select<const D: usize>(
        tensor: B::IntTensorPrimitive<D>,
        indexes: B::IntTensorPrimitive<D>,
    ) -> B::IntTensorPrimitive<D>;
    fn int_index_select_assign<const D: usize>(
        tensor: B::IntTensorPrimitive<D>,
        indexes: B::IntTensorPrimitive<D>,
        value: B::IntTensorPrimitive<D>,
    ) -> B::IntTensorPrimitive<D>;
    fn int_index_select_dim<const D: usize>(
        tensor: B::IntTensorPrimitive<D>,
        dim: usize,
        indexes: B::IntTensorPrimitive<1>,
    ) -> B::IntTensorPrimitive<D>;
    fn int_index_select_dim_assign<const D1: usize, const D2: usize>(
        tensor: B::IntTensorPrimitive<D1>,
        dim: usize,
        indexes: B::IntTensorPrimitive<1>,
        value: B::IntTensorPrimitive<D2>,
    ) -> B::IntTensorPrimitive<D1>;
    fn int_repeat<const D: usize>(
        tensor: B::IntTensorPrimitive<D>,
        dim: usize,
        times: usize,
    ) -> B::IntTensorPrimitive<D> {
        let mut shape = Self::int_shape(&tensor);
        if shape.dims[dim] != 1 {
            panic!("Can only repeat dimension with dim=1");
        }
        shape.dims[dim] = times;

        let mut i = 0;
        let indexes_select_all = [0; D].map(|_| {
            let start = 0;
            let end = shape.dims[i];
            i += 1;
            start..end
        });

        let mut tensor_output = Self::int_empty(shape, &Self::int_device(&tensor));
        for i in 0..times {
            let mut indexes = indexes_select_all.clone();
            indexes[dim] = i..i + 1;
            tensor_output = Self::int_index_assign(tensor_output, indexes, tensor.clone());
        }

        tensor_output
    }
    fn int_cat<const D: usize>(
        tensors: Vec<B::IntTensorPrimitive<D>>,
        dim: usize,
    ) -> B::IntTensorPrimitive<D>;
    fn int_equal<const D: usize>(
        lhs: B::IntTensorPrimitive<D>,
        rhs: B::IntTensorPrimitive<D>,
    ) -> B::BoolTensorPrimitive<D>;
    fn int_equal_elem<const D: usize>(
        lhs: B::IntTensorPrimitive<D>,
        rhs: B::IntElem,
    ) -> B::BoolTensorPrimitive<D>;
    fn int_greater<const D: usize>(
        lhs: B::IntTensorPrimitive<D>,
        rhs: B::IntTensorPrimitive<D>,
    ) -> B::BoolTensorPrimitive<D>;
    fn int_greater_elem<const D: usize>(
        lhs: B::IntTensorPrimitive<D>,
        rhs: B::IntElem,
    ) -> B::BoolTensorPrimitive<D>;
    fn int_greater_equal<const D: usize>(
        lhs: B::IntTensorPrimitive<D>,
        rhs: B::IntTensorPrimitive<D>,
    ) -> B::BoolTensorPrimitive<D>;
    fn int_greater_equal_elem<const D: usize>(
        lhs: B::IntTensorPrimitive<D>,
        rhs: B::IntElem,
    ) -> B::BoolTensorPrimitive<D>;
    fn int_lower<const D: usize>(
        lhs: B::IntTensorPrimitive<D>,
        rhs: B::IntTensorPrimitive<D>,
    ) -> B::BoolTensorPrimitive<D>;
    fn int_lower_elem<const D: usize>(
        lhs: B::IntTensorPrimitive<D>,
        rhs: B::IntElem,
    ) -> B::BoolTensorPrimitive<D>;
    fn int_lower_equal<const D: usize>(
        lhs: B::IntTensorPrimitive<D>,
        rhs: B::IntTensorPrimitive<D>,
    ) -> B::BoolTensorPrimitive<D>;
    fn int_lower_equal_elem<const D: usize>(
        lhs: B::IntTensorPrimitive<D>,
        rhs: B::IntElem,
    ) -> B::BoolTensorPrimitive<D>;

    // ====  NUMERIC ==== //
    fn int_add<const D: usize>(
        lhs: B::IntTensorPrimitive<D>,
        rhs: B::IntTensorPrimitive<D>,
    ) -> B::IntTensorPrimitive<D>;
    fn int_add_scalar<const D: usize>(
        lhs: B::IntTensorPrimitive<D>,
        rhs: B::IntElem,
    ) -> B::IntTensorPrimitive<D>;
    fn int_sub<const D: usize>(
        lhs: B::IntTensorPrimitive<D>,
        rhs: B::IntTensorPrimitive<D>,
    ) -> B::IntTensorPrimitive<D>;
    fn int_sub_scalar<const D: usize>(
        lhs: B::IntTensorPrimitive<D>,
        rhs: B::IntElem,
    ) -> B::IntTensorPrimitive<D>;
    fn int_mul<const D: usize>(
        lhs: B::IntTensorPrimitive<D>,
        rhs: B::IntTensorPrimitive<D>,
    ) -> B::IntTensorPrimitive<D>;
    fn int_mul_scalar<const D: usize>(
        lhs: B::IntTensorPrimitive<D>,
        rhs: B::IntElem,
    ) -> B::IntTensorPrimitive<D>;
    fn int_div<const D: usize>(
        lhs: B::IntTensorPrimitive<D>,
        rhs: B::IntTensorPrimitive<D>,
    ) -> B::IntTensorPrimitive<D>;
    fn int_div_scalar<const D: usize>(
        lhs: B::IntTensorPrimitive<D>,
        rhs: B::IntElem,
    ) -> B::IntTensorPrimitive<D>;
    fn int_neg<const D: usize>(tensor: B::IntTensorPrimitive<D>) -> B::IntTensorPrimitive<D>;
    fn int_zeros<const D: usize>(shape: Shape<D>, device: &B::Device) -> B::IntTensorPrimitive<D>;
    fn int_ones<const D: usize>(shape: Shape<D>, device: &B::Device) -> B::IntTensorPrimitive<D>;
    fn int_sum<const D: usize>(tensor: B::IntTensorPrimitive<D>) -> B::IntTensorPrimitive<1>;
    fn int_sum_dim<const D: usize>(
        tensor: B::IntTensorPrimitive<D>,
        dim: usize,
    ) -> B::IntTensorPrimitive<D>;
    fn int_mean<const D: usize>(tensor: B::IntTensorPrimitive<D>) -> B::IntTensorPrimitive<1>;
    fn int_mean_dim<const D: usize>(
        tensor: B::IntTensorPrimitive<D>,
        dim: usize,
    ) -> B::IntTensorPrimitive<D>;
<<<<<<< HEAD
    fn int_permute<const D: usize>(
        tensor: B::IntTensorPrimitive<D>,
        dims: [usize; D],
    ) -> B::IntTensorPrimitive<D>;
    fn int_flip<const D: usize>(
        tensor: B::IntTensorPrimitive<D>,
        dims: Vec<usize>,
    ) -> B::IntTensorPrimitive<D>;
    fn int_upsample_bilinear2d<const D: usize, const D2: usize>(
        tensor: B::IntTensorPrimitive<D>,
        output_size: Vec<usize>,
        align_corners: bool,
        scales_h: impl Into<Option<f64>>,
        scales_w: impl Into<Option<f64>>,
    ) -> B::IntTensorPrimitive<D2>;
    fn int_select<const D: usize, const D2: usize>(
        tensor: B::IntTensorPrimitive<D>,
        dim: i64,
        index: i64,
    ) -> B::IntTensorPrimitive<D2>;
=======
    fn int_argmax<const D: usize>(
        tensor: B::IntTensorPrimitive<D>,
        dim: usize,
    ) -> B::IntTensorPrimitive<D>;
    fn int_argmin<const D: usize>(
        tensor: B::IntTensorPrimitive<D>,
        dim: usize,
    ) -> B::IntTensorPrimitive<D>;

    fn int_max<const D: usize>(tensor: B::IntTensorPrimitive<D>) -> B::IntTensorPrimitive<1> {
        let shape = B::int_shape(&tensor);
        let tensor = B::int_reshape(tensor, Shape::new([shape.num_elements()]));

        B::int_max_dim(tensor, 0)
    }
    fn int_max_dim<const D: usize>(
        tensor: B::IntTensorPrimitive<D>,
        dim: usize,
    ) -> B::IntTensorPrimitive<D> {
        let index = B::int_argmax(tensor.clone(), dim);

        B::int_index_select(tensor, index)
    }
    fn int_max_dim_with_indexes<const D: usize>(
        tensor: B::IntTensorPrimitive<D>,
        dim: usize,
    ) -> (B::IntTensorPrimitive<D>, B::IntTensorPrimitive<D>) {
        let index = B::int_argmax(tensor.clone(), dim);
        let values = B::int_index_select(tensor, index.clone());

        (values, index)
    }
    fn int_min<const D: usize>(tensor: B::IntTensorPrimitive<D>) -> B::IntTensorPrimitive<1> {
        let shape = B::int_shape(&tensor);
        let tensor = B::int_reshape(tensor, Shape::new([shape.num_elements()]));

        B::int_min_dim(tensor, 0)
    }
    fn int_min_dim<const D: usize>(
        tensor: B::IntTensorPrimitive<D>,
        dim: usize,
    ) -> B::IntTensorPrimitive<D> {
        let index = B::int_argmin(tensor.clone(), dim);

        B::int_index_select(tensor, index)
    }
    fn int_min_dim_with_indexes<const D: usize>(
        tensor: B::IntTensorPrimitive<D>,
        dim: usize,
    ) -> (B::IntTensorPrimitive<D>, B::IntTensorPrimitive<D>) {
        let index = B::int_argmin(tensor.clone(), dim);
        let values = B::int_index_select(tensor, index.clone());

        (values, index)
    }
>>>>>>> 747e245c
}<|MERGE_RESOLUTION|>--- conflicted
+++ resolved
@@ -183,7 +183,61 @@
         tensor: B::IntTensorPrimitive<D>,
         dim: usize,
     ) -> B::IntTensorPrimitive<D>;
-<<<<<<< HEAD
+    fn int_argmax<const D: usize>(
+        tensor: B::IntTensorPrimitive<D>,
+        dim: usize,
+    ) -> B::IntTensorPrimitive<D>;
+    fn int_argmin<const D: usize>(
+        tensor: B::IntTensorPrimitive<D>,
+        dim: usize,
+    ) -> B::IntTensorPrimitive<D>;
+
+    fn int_max<const D: usize>(tensor: B::IntTensorPrimitive<D>) -> B::IntTensorPrimitive<1> {
+        let shape = B::int_shape(&tensor);
+        let tensor = B::int_reshape(tensor, Shape::new([shape.num_elements()]));
+
+        B::int_max_dim(tensor, 0)
+    }
+    fn int_max_dim<const D: usize>(
+        tensor: B::IntTensorPrimitive<D>,
+        dim: usize,
+    ) -> B::IntTensorPrimitive<D> {
+        let index = B::int_argmax(tensor.clone(), dim);
+
+        B::int_index_select(tensor, index)
+    }
+    fn int_max_dim_with_indexes<const D: usize>(
+        tensor: B::IntTensorPrimitive<D>,
+        dim: usize,
+    ) -> (B::IntTensorPrimitive<D>, B::IntTensorPrimitive<D>) {
+        let index = B::int_argmax(tensor.clone(), dim);
+        let values = B::int_index_select(tensor, index.clone());
+
+        (values, index)
+    }
+    fn int_min<const D: usize>(tensor: B::IntTensorPrimitive<D>) -> B::IntTensorPrimitive<1> {
+        let shape = B::int_shape(&tensor);
+        let tensor = B::int_reshape(tensor, Shape::new([shape.num_elements()]));
+
+        B::int_min_dim(tensor, 0)
+    }
+    fn int_min_dim<const D: usize>(
+        tensor: B::IntTensorPrimitive<D>,
+        dim: usize,
+    ) -> B::IntTensorPrimitive<D> {
+        let index = B::int_argmin(tensor.clone(), dim);
+
+        B::int_index_select(tensor, index)
+    }
+    fn int_min_dim_with_indexes<const D: usize>(
+        tensor: B::IntTensorPrimitive<D>,
+        dim: usize,
+    ) -> (B::IntTensorPrimitive<D>, B::IntTensorPrimitive<D>) {
+        let index = B::int_argmin(tensor.clone(), dim);
+        let values = B::int_index_select(tensor, index.clone());
+
+        (values, index)
+    }
     fn int_permute<const D: usize>(
         tensor: B::IntTensorPrimitive<D>,
         dims: [usize; D],
@@ -204,61 +258,4 @@
         dim: i64,
         index: i64,
     ) -> B::IntTensorPrimitive<D2>;
-=======
-    fn int_argmax<const D: usize>(
-        tensor: B::IntTensorPrimitive<D>,
-        dim: usize,
-    ) -> B::IntTensorPrimitive<D>;
-    fn int_argmin<const D: usize>(
-        tensor: B::IntTensorPrimitive<D>,
-        dim: usize,
-    ) -> B::IntTensorPrimitive<D>;
-
-    fn int_max<const D: usize>(tensor: B::IntTensorPrimitive<D>) -> B::IntTensorPrimitive<1> {
-        let shape = B::int_shape(&tensor);
-        let tensor = B::int_reshape(tensor, Shape::new([shape.num_elements()]));
-
-        B::int_max_dim(tensor, 0)
-    }
-    fn int_max_dim<const D: usize>(
-        tensor: B::IntTensorPrimitive<D>,
-        dim: usize,
-    ) -> B::IntTensorPrimitive<D> {
-        let index = B::int_argmax(tensor.clone(), dim);
-
-        B::int_index_select(tensor, index)
-    }
-    fn int_max_dim_with_indexes<const D: usize>(
-        tensor: B::IntTensorPrimitive<D>,
-        dim: usize,
-    ) -> (B::IntTensorPrimitive<D>, B::IntTensorPrimitive<D>) {
-        let index = B::int_argmax(tensor.clone(), dim);
-        let values = B::int_index_select(tensor, index.clone());
-
-        (values, index)
-    }
-    fn int_min<const D: usize>(tensor: B::IntTensorPrimitive<D>) -> B::IntTensorPrimitive<1> {
-        let shape = B::int_shape(&tensor);
-        let tensor = B::int_reshape(tensor, Shape::new([shape.num_elements()]));
-
-        B::int_min_dim(tensor, 0)
-    }
-    fn int_min_dim<const D: usize>(
-        tensor: B::IntTensorPrimitive<D>,
-        dim: usize,
-    ) -> B::IntTensorPrimitive<D> {
-        let index = B::int_argmin(tensor.clone(), dim);
-
-        B::int_index_select(tensor, index)
-    }
-    fn int_min_dim_with_indexes<const D: usize>(
-        tensor: B::IntTensorPrimitive<D>,
-        dim: usize,
-    ) -> (B::IntTensorPrimitive<D>, B::IntTensorPrimitive<D>) {
-        let index = B::int_argmin(tensor.clone(), dim);
-        let values = B::int_index_select(tensor, index.clone());
-
-        (values, index)
-    }
->>>>>>> 747e245c
 }