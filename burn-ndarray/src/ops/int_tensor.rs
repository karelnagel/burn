// Language
use alloc::vec;
use alloc::vec::Vec;
use burn_tensor::ops::IntTensorOps;
use core::ops::Range;

// Current crate
use crate::element::FloatNdArrayElement;
use crate::NdArrayDevice;
use crate::{tensor::NdArrayTensor, NdArrayBackend};

// Workspace crates
use burn_tensor::{backend::Backend, Data, Shape};

use super::{NdArrayMathOps, NdArrayOps};

impl<E: FloatNdArrayElement> IntTensorOps<NdArrayBackend<E>> for NdArrayBackend<E> {
    fn int_from_data<const D: usize>(
        data: Data<i64, D>,
        _device: &NdArrayDevice,
    ) -> NdArrayTensor<i64, D> {
        NdArrayTensor::from_data(data)
    }

    fn int_shape<const D: usize>(tensor: &NdArrayTensor<i64, D>) -> Shape<D> {
        tensor.shape()
    }

    fn int_to_data<const D: usize>(tensor: &NdArrayTensor<i64, D>) -> Data<i64, D> {
        let values = tensor.array.iter().map(Clone::clone).collect();
        Data::new(values, tensor.shape())
    }

    fn int_into_data<const D: usize>(tensor: NdArrayTensor<i64, D>) -> Data<i64, D> {
        let shape = tensor.shape();
        let values = tensor.array.into_iter().collect();
        Data::new(values, shape)
    }

    fn int_to_device<const D: usize>(
        tensor: NdArrayTensor<i64, D>,
        _device: &NdArrayDevice,
    ) -> NdArrayTensor<i64, D> {
        tensor
    }

    fn int_reshape<const D1: usize, const D2: usize>(
        tensor: NdArrayTensor<i64, D1>,
        shape: Shape<D2>,
    ) -> NdArrayTensor<i64, D2> {
        NdArrayOps::reshape(tensor, shape)
    }

    fn int_index<const D1: usize, const D2: usize>(
        tensor: NdArrayTensor<i64, D1>,
        indexes: [Range<usize>; D2],
    ) -> NdArrayTensor<i64, D1> {
        NdArrayOps::index(tensor, indexes)
    }

    fn int_device<const D: usize>(
        _tensor: &NdArrayTensor<i64, D>,
    ) -> <NdArrayBackend<E> as Backend>::Device {
        NdArrayDevice::Cpu
    }

    fn int_empty<const D: usize>(
        shape: Shape<D>,
        _device: &<NdArrayBackend<E> as Backend>::Device,
    ) -> NdArrayTensor<i64, D> {
        let values = vec![0; shape.num_elements()];
        NdArrayTensor::from_data(Data::new(values, shape))
    }

    fn int_mask_scatter<const D: usize>(
        tensor: NdArrayTensor<i64, D>,
        mask: NdArrayTensor<bool, D>,
        source: NdArrayTensor<i64, D>,
    ) -> NdArrayTensor<i64, D> {
        NdArrayMathOps::mask_scatter(tensor, mask, source)
    }

    fn int_mask_fill<const D: usize>(
        tensor: NdArrayTensor<i64, D>,
        mask: NdArrayTensor<bool, D>,
        value: i64,
    ) -> NdArrayTensor<i64, D> {
        NdArrayMathOps::mask_fill(tensor, mask, value)
    }

    fn int_index_assign<const D1: usize, const D2: usize>(
        tensor: NdArrayTensor<i64, D1>,
        indexes: [Range<usize>; D2],
        value: NdArrayTensor<i64, D1>,
    ) -> NdArrayTensor<i64, D1> {
        NdArrayOps::index_assign(tensor, indexes, value)
    }

    fn int_cat<const D: usize>(
        tensors: Vec<NdArrayTensor<i64, D>>,
        dim: usize,
    ) -> NdArrayTensor<i64, D> {
        NdArrayOps::cat(tensors, dim)
    }

    fn int_equal<const D: usize>(
        lhs: NdArrayTensor<i64, D>,
        rhs: NdArrayTensor<i64, D>,
    ) -> NdArrayTensor<bool, D> {
        let tensor = Self::int_sub(lhs, rhs);

        Self::int_equal_elem(tensor, 0)
    }

    fn int_equal_elem<const D: usize>(
        lhs: NdArrayTensor<i64, D>,
        rhs: i64,
    ) -> NdArrayTensor<bool, D> {
        let array = lhs.array.mapv(|a| a == rhs).into_shared();
        NdArrayTensor { array }
    }

    fn int_greater<const D: usize>(
        lhs: NdArrayTensor<i64, D>,
        rhs: NdArrayTensor<i64, D>,
    ) -> NdArrayTensor<bool, D> {
        let tensor = Self::int_sub(lhs, rhs);
        Self::int_greater_elem(tensor, 0)
    }

    fn int_greater_elem<const D: usize>(
        lhs: NdArrayTensor<i64, D>,
        rhs: i64,
    ) -> NdArrayTensor<bool, D> {
        let array = lhs.array.mapv(|a| a > rhs).into_shared();
        NdArrayTensor::new(array)
    }

    fn int_greater_equal<const D: usize>(
        lhs: NdArrayTensor<i64, D>,
        rhs: NdArrayTensor<i64, D>,
    ) -> NdArrayTensor<bool, D> {
        let tensor = Self::int_sub(lhs, rhs);
        Self::int_greater_equal_elem(tensor, 0)
    }

    fn int_greater_equal_elem<const D: usize>(
        lhs: NdArrayTensor<i64, D>,
        rhs: i64,
    ) -> NdArrayTensor<bool, D> {
        let array = lhs.array.mapv(|a| a >= rhs).into_shared();
        NdArrayTensor::new(array)
    }

    fn int_lower<const D: usize>(
        lhs: NdArrayTensor<i64, D>,
        rhs: NdArrayTensor<i64, D>,
    ) -> NdArrayTensor<bool, D> {
        let tensor = Self::int_sub(lhs, rhs);
        Self::int_lower_elem(tensor, 0)
    }

    fn int_lower_elem<const D: usize>(
        lhs: NdArrayTensor<i64, D>,
        rhs: i64,
    ) -> NdArrayTensor<bool, D> {
        let array = lhs.array.mapv(|a| a < rhs).into_shared();
        NdArrayTensor::new(array)
    }

    fn int_lower_equal<const D: usize>(
        lhs: NdArrayTensor<i64, D>,
        rhs: NdArrayTensor<i64, D>,
    ) -> NdArrayTensor<bool, D> {
        let tensor = Self::int_sub(lhs, rhs);
        Self::int_lower_equal_elem(tensor, 0)
    }

    fn int_lower_equal_elem<const D: usize>(
        lhs: NdArrayTensor<i64, D>,
        rhs: i64,
    ) -> NdArrayTensor<bool, D> {
        let array = lhs.array.mapv(|a| a <= rhs).into_shared();
        NdArrayTensor::new(array)
    }

    fn int_add<const D: usize>(
        lhs: NdArrayTensor<i64, D>,
        rhs: NdArrayTensor<i64, D>,
    ) -> NdArrayTensor<i64, D> {
        NdArrayMathOps::add(lhs, rhs)
    }

    fn int_add_scalar<const D: usize>(
        lhs: NdArrayTensor<i64, D>,
        rhs: i64,
    ) -> NdArrayTensor<i64, D> {
        NdArrayMathOps::add_scalar(lhs, rhs)
    }

    fn int_sub<const D: usize>(
        lhs: NdArrayTensor<i64, D>,
        rhs: NdArrayTensor<i64, D>,
    ) -> NdArrayTensor<i64, D> {
        NdArrayMathOps::sub(lhs, rhs)
    }

    fn int_sub_scalar<const D: usize>(
        lhs: NdArrayTensor<i64, D>,
        rhs: i64,
    ) -> NdArrayTensor<i64, D> {
        NdArrayMathOps::sub_scalar(lhs, rhs)
    }

    fn int_mul<const D: usize>(
        lhs: NdArrayTensor<i64, D>,
        rhs: NdArrayTensor<i64, D>,
    ) -> NdArrayTensor<i64, D> {
        NdArrayMathOps::mul(lhs, rhs)
    }

    fn int_mul_scalar<const D: usize>(
        lhs: NdArrayTensor<i64, D>,
        rhs: i64,
    ) -> NdArrayTensor<i64, D> {
        NdArrayMathOps::mul_scalar(lhs, rhs)
    }

    fn int_div<const D: usize>(
        lhs: NdArrayTensor<i64, D>,
        rhs: NdArrayTensor<i64, D>,
    ) -> NdArrayTensor<i64, D> {
        NdArrayMathOps::div(lhs, rhs)
    }

    fn int_div_scalar<const D: usize>(
        lhs: NdArrayTensor<i64, D>,
        rhs: i64,
    ) -> NdArrayTensor<i64, D> {
        NdArrayMathOps::div_scalar(lhs, rhs)
    }

    fn int_neg<const D: usize>(tensor: NdArrayTensor<i64, D>) -> NdArrayTensor<i64, D> {
        Self::int_mul_scalar(tensor, -1)
    }

    fn int_zeros<const D: usize>(
        shape: Shape<D>,
        device: &<NdArrayBackend<E> as Backend>::Device,
    ) -> NdArrayTensor<i64, D> {
        Self::int_from_data(Data::zeros(shape), device)
    }

    fn int_ones<const D: usize>(
        shape: Shape<D>,
        device: &<NdArrayBackend<E> as Backend>::Device,
    ) -> NdArrayTensor<i64, D> {
        Self::int_from_data(Data::ones(shape), device)
    }

    fn int_sum<const D: usize>(tensor: NdArrayTensor<i64, D>) -> NdArrayTensor<i64, 1> {
        NdArrayMathOps::sum(tensor)
    }

    fn int_sum_dim<const D: usize>(
        tensor: NdArrayTensor<i64, D>,
        dim: usize,
    ) -> NdArrayTensor<i64, D> {
        NdArrayMathOps::sum_dim(tensor, dim)
    }

    fn int_mean<const D: usize>(tensor: NdArrayTensor<i64, D>) -> NdArrayTensor<i64, 1> {
        NdArrayMathOps::mean(tensor)
    }

    fn int_mean_dim<const D: usize>(
        tensor: NdArrayTensor<i64, D>,
        dim: usize,
    ) -> NdArrayTensor<i64, D> {
        NdArrayMathOps::mean_dim(tensor, dim)
    }

    fn int_index_select<const D: usize>(
        tensor: NdArrayTensor<i64, D>,
        indexes: NdArrayTensor<i64, D>,
    ) -> NdArrayTensor<i64, D> {
        NdArrayMathOps::index_select(tensor, indexes)
    }

    fn int_index_select_assign<const D: usize>(
        tensor: NdArrayTensor<i64, D>,
        indexes: NdArrayTensor<i64, D>,
        value: NdArrayTensor<i64, D>,
    ) -> NdArrayTensor<i64, D> {
        NdArrayMathOps::index_select_assign(tensor, indexes, value)
    }

    fn int_index_select_dim<const D: usize>(
        tensor: NdArrayTensor<i64, D>,
        dim: usize,
        indexes: NdArrayTensor<i64, 1>,
    ) -> NdArrayTensor<i64, D> {
        NdArrayMathOps::index_select_dim(tensor, dim, indexes)
    }

    fn int_index_select_dim_assign<const D1: usize, const D2: usize>(
        tensor: NdArrayTensor<i64, D1>,
        dim: usize,
        indexes: NdArrayTensor<i64, 1>,
        value: NdArrayTensor<i64, D2>,
    ) -> NdArrayTensor<i64, D1> {
        NdArrayMathOps::index_select_dim_assign(tensor, dim, indexes, value)
    }
<<<<<<< HEAD
    fn int_permute<const D: usize>(
        tensor: <NdArrayBackend<E> as Backend>::IntTensorPrimitive<D>,
        dims: [usize; D],
    ) -> <NdArrayBackend<E> as Backend>::IntTensorPrimitive<D> {
        let array = tensor.array.permuted_axes(dims.to_vec());
        NdArrayTensor::new(array)
    }
    fn int_flip<const D: usize>(
        tensor: <NdArrayBackend<E> as Backend>::IntTensorPrimitive<D>,
        dims: Vec<usize>,
    ) -> <NdArrayBackend<E> as Backend>::IntTensorPrimitive<D> {
        unimplemented!()
    }
    fn int_upsample_bilinear2d<const D: usize, const D2: usize>(
        tensor: <NdArrayBackend<E> as Backend>::IntTensorPrimitive<D>,
        output_size: Vec<usize>,
        align_corners: bool,
        scales_h: impl Into<Option<f64>>,
        scales_w: impl Into<Option<f64>>,
    ) -> <NdArrayBackend<E> as Backend>::IntTensorPrimitive<D2> {
        unimplemented!()
    }
    fn int_select<const D: usize, const D2: usize>(
        tensor: <NdArrayBackend<E> as Backend>::IntTensorPrimitive<D>,
        dim: i64,
        index: i64,
    ) -> <NdArrayBackend<E> as Backend>::IntTensorPrimitive<D2> {
        unimplemented!()
=======
    fn int_argmax<const D: usize>(
        tensor: NdArrayTensor<i64, D>,
        dim: usize,
    ) -> NdArrayTensor<i64, D> {
        NdArrayMathOps::argmax(tensor, dim)
    }

    fn int_argmin<const D: usize>(
        tensor: NdArrayTensor<i64, D>,
        dim: usize,
    ) -> NdArrayTensor<i64, D> {
        NdArrayMathOps::argmin(tensor, dim)
>>>>>>> 747e245c
    }
}<|MERGE_RESOLUTION|>--- conflicted
+++ resolved
@@ -311,7 +311,19 @@
     ) -> NdArrayTensor<i64, D1> {
         NdArrayMathOps::index_select_dim_assign(tensor, dim, indexes, value)
     }
-<<<<<<< HEAD
+    fn int_argmax<const D: usize>(
+        tensor: NdArrayTensor<i64, D>,
+        dim: usize,
+    ) -> NdArrayTensor<i64, D> {
+        NdArrayMathOps::argmax(tensor, dim)
+    }
+
+    fn int_argmin<const D: usize>(
+        tensor: NdArrayTensor<i64, D>,
+        dim: usize,
+    ) -> NdArrayTensor<i64, D> {
+        NdArrayMathOps::argmin(tensor, dim)
+    }
     fn int_permute<const D: usize>(
         tensor: <NdArrayBackend<E> as Backend>::IntTensorPrimitive<D>,
         dims: [usize; D],
@@ -340,19 +352,5 @@
         index: i64,
     ) -> <NdArrayBackend<E> as Backend>::IntTensorPrimitive<D2> {
         unimplemented!()
-=======
-    fn int_argmax<const D: usize>(
-        tensor: NdArrayTensor<i64, D>,
-        dim: usize,
-    ) -> NdArrayTensor<i64, D> {
-        NdArrayMathOps::argmax(tensor, dim)
-    }
-
-    fn int_argmin<const D: usize>(
-        tensor: NdArrayTensor<i64, D>,
-        dim: usize,
-    ) -> NdArrayTensor<i64, D> {
-        NdArrayMathOps::argmin(tensor, dim)
->>>>>>> 747e245c
     }
 }