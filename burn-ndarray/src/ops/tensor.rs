// Language
use alloc::vec::Vec;
use core::ops::Range;
use ndarray::{Array, Axis};

// Current crate
use super::{matmul::matmul, NdArrayMathOps, NdArrayOps};
use crate::element::FloatNdArrayElement;
use crate::{tensor::NdArrayTensor, NdArrayBackend};
use crate::{NdArrayDevice, SEED};

// Workspace crates
use burn_common::rand::get_seeded_rng;
use burn_tensor::Distribution;
use burn_tensor::{backend::Backend, ops::TensorOps, Data, ElementConversion, Shape};

// External crates
use libm::{cos, erf, sin, tanh};

#[cfg(not(feature = "std"))]
use num_traits::Float;

impl<E: FloatNdArrayElement> TensorOps<NdArrayBackend<E>> for NdArrayBackend<E> {
    fn from_data<const D: usize>(data: Data<E, D>, _device: &NdArrayDevice) -> NdArrayTensor<E, D> {
        NdArrayTensor::from_data(data)
    }

    fn random<const D: usize>(
        shape: Shape<D>,
        distribution: Distribution<E>,
        device: &NdArrayDevice,
    ) -> NdArrayTensor<E, D> {
        let mut seed = SEED.lock().unwrap();
        let mut rng = if let Some(rng_seeded) = seed.as_ref() {
            rng_seeded.clone()
        } else {
            get_seeded_rng()
        };
        let tensor = Self::from_data(Data::random(shape, distribution, &mut rng), device);
        *seed = Some(rng);
        tensor
    }

    fn shape<const D: usize>(tensor: &NdArrayTensor<E, D>) -> Shape<D> {
        tensor.shape()
    }

    fn to_data<const D: usize>(
        tensor: &NdArrayTensor<E, D>,
    ) -> Data<<NdArrayBackend<E> as Backend>::FloatElem, D> {
        let values = tensor.array.iter().map(Clone::clone).collect();
        Data::new(values, tensor.shape())
    }

    fn into_data<const D: usize>(
        tensor: NdArrayTensor<E, D>,
    ) -> Data<<NdArrayBackend<E> as Backend>::FloatElem, D> {
        let shape = tensor.shape();
        let values = tensor.array.into_iter().collect();
        Data::new(values, shape)
    }

    fn device<const D: usize>(_tensor: &NdArrayTensor<E, D>) -> NdArrayDevice {
        NdArrayDevice::Cpu
    }

    fn to_device<const D: usize>(
        tensor: NdArrayTensor<E, D>,
        _device: &NdArrayDevice,
    ) -> NdArrayTensor<E, D> {
        tensor
    }

    fn empty<const D: usize>(
        shape: Shape<D>,
        device: &<NdArrayBackend<E> as Backend>::Device,
    ) -> NdArrayTensor<E, D> {
        NdArrayBackend::<E>::zeros(shape, device)
    }

    fn add<const D: usize>(
        lhs: NdArrayTensor<E, D>,
        rhs: NdArrayTensor<E, D>,
    ) -> NdArrayTensor<E, D> {
        NdArrayMathOps::add(lhs, rhs)
    }

    fn add_scalar<const D: usize>(lhs: NdArrayTensor<E, D>, rhs: E) -> NdArrayTensor<E, D> {
        NdArrayMathOps::add_scalar(lhs, rhs)
    }

    fn sub<const D: usize>(
        lhs: NdArrayTensor<E, D>,
        rhs: NdArrayTensor<E, D>,
    ) -> NdArrayTensor<E, D> {
        NdArrayMathOps::sub(lhs, rhs)
    }

    fn sub_scalar<const D: usize>(lhs: NdArrayTensor<E, D>, rhs: E) -> NdArrayTensor<E, D> {
        NdArrayMathOps::sub_scalar(lhs, rhs)
    }

    fn mul<const D: usize>(
        lhs: NdArrayTensor<E, D>,
        rhs: NdArrayTensor<E, D>,
    ) -> NdArrayTensor<E, D> {
        NdArrayMathOps::mul(lhs, rhs)
    }

    fn mul_scalar<const D: usize>(lhs: NdArrayTensor<E, D>, rhs: E) -> NdArrayTensor<E, D> {
        NdArrayMathOps::mul_scalar(lhs, rhs)
    }

    fn div<const D: usize>(
        lhs: NdArrayTensor<E, D>,
        rhs: NdArrayTensor<E, D>,
    ) -> NdArrayTensor<E, D> {
        NdArrayMathOps::div(lhs, rhs)
    }

    fn div_scalar<const D: usize>(lhs: NdArrayTensor<E, D>, rhs: E) -> NdArrayTensor<E, D> {
        NdArrayMathOps::div_scalar(lhs, rhs)
    }

    fn matmul<const D: usize>(
        lhs: NdArrayTensor<E, D>,
        rhs: NdArrayTensor<E, D>,
    ) -> NdArrayTensor<E, D> {
        matmul(lhs, rhs)
    }

    fn neg<const D: usize>(tensor: NdArrayTensor<E, D>) -> NdArrayTensor<E, D> {
        Self::mul_scalar(tensor, (-1f32).elem::<E>())
    }

    fn swap_dims<const D: usize>(
        tensor: NdArrayTensor<E, D>,
        dim1: usize,
        dim2: usize,
    ) -> NdArrayTensor<E, D> {
        let mut array = tensor.array;
        array.swap_axes(dim1, dim2);

        NdArrayTensor::new(array)
    }

    fn reshape<const D1: usize, const D2: usize>(
        tensor: NdArrayTensor<E, D1>,
        shape: Shape<D2>,
    ) -> NdArrayTensor<E, D2> {
        NdArrayOps::reshape(tensor, shape)
    }

    fn index_select<const D: usize>(
        tensor: NdArrayTensor<E, D>,
        indexes: NdArrayTensor<i64, D>,
    ) -> NdArrayTensor<E, D> {
        NdArrayMathOps::index_select(tensor, indexes)
    }

    fn index_select_assign<const D: usize>(
        tensor: NdArrayTensor<E, D>,
        indexes: NdArrayTensor<i64, D>,
        value: NdArrayTensor<E, D>,
    ) -> NdArrayTensor<E, D> {
        NdArrayMathOps::index_select_assign(tensor, indexes, value)
    }

    fn index_select_dim<const D: usize>(
        tensor: NdArrayTensor<E, D>,
        dim: usize,
        indexes: NdArrayTensor<i64, 1>,
    ) -> NdArrayTensor<E, D> {
        NdArrayMathOps::index_select_dim(tensor, dim, indexes)
    }

    fn index_select_dim_assign<const D1: usize, const D2: usize>(
        tensor: NdArrayTensor<E, D1>,
        dim: usize,
        indexes: NdArrayTensor<i64, 1>,
        value: NdArrayTensor<E, D2>,
    ) -> NdArrayTensor<E, D1> {
        NdArrayMathOps::index_select_dim_assign(tensor, dim, indexes, value)
    }

    fn index<const D1: usize, const D2: usize>(
        tensor: NdArrayTensor<E, D1>,
        indexes: [Range<usize>; D2],
    ) -> NdArrayTensor<E, D1> {
        NdArrayOps::index(tensor, indexes)
    }

    fn index_assign<const D1: usize, const D2: usize>(
        tensor: NdArrayTensor<E, D1>,
        indexes: [Range<usize>; D2],
        value: NdArrayTensor<E, D1>,
    ) -> NdArrayTensor<E, D1> {
        NdArrayOps::index_assign(tensor, indexes, value)
    }

    fn mask_scatter<const D: usize>(
        tensor: NdArrayTensor<E, D>,
        mask: NdArrayTensor<bool, D>,
        source: NdArrayTensor<E, D>,
    ) -> NdArrayTensor<E, D> {
        NdArrayMathOps::mask_scatter(tensor, mask, source)
    }

    fn mask_fill<const D: usize>(
        tensor: NdArrayTensor<E, D>,
        mask: NdArrayTensor<bool, D>,
        value: E,
    ) -> NdArrayTensor<E, D> {
        NdArrayMathOps::mask_fill(tensor, mask, value)
    }

    fn equal<const D: usize>(
        lhs: NdArrayTensor<E, D>,
        rhs: NdArrayTensor<E, D>,
    ) -> NdArrayTensor<bool, D> {
        let tensor = NdArrayBackend::<E>::sub(lhs, rhs);
        let zero = 0.elem();

        Self::equal_elem(tensor, zero)
    }

    fn equal_elem<const D: usize>(lhs: NdArrayTensor<E, D>, rhs: E) -> NdArrayTensor<bool, D> {
        let array = lhs.array.mapv(|a| a == rhs).into_shared();

        NdArrayTensor::new(array)
    }

    fn greater<const D: usize>(
        lhs: NdArrayTensor<E, D>,
        rhs: NdArrayTensor<E, D>,
    ) -> NdArrayTensor<bool, D> {
        let tensor = NdArrayBackend::<E>::sub(lhs, rhs);
        let zero = 0.elem();
        Self::greater_elem(tensor, zero)
    }

    fn greater_elem<const D: usize>(lhs: NdArrayTensor<E, D>, rhs: E) -> NdArrayTensor<bool, D> {
        let array = lhs.array.mapv(|a| a > rhs).into_shared();

        NdArrayTensor::new(array)
    }

    fn greater_equal<const D: usize>(
        lhs: NdArrayTensor<E, D>,
        rhs: NdArrayTensor<E, D>,
    ) -> NdArrayTensor<bool, D> {
        let tensor = NdArrayBackend::<E>::sub(lhs, rhs);
        let zero = 0.elem();
        Self::greater_equal_elem(tensor, zero)
    }

    fn greater_equal_elem<const D: usize>(
        lhs: NdArrayTensor<E, D>,
        rhs: E,
    ) -> NdArrayTensor<bool, D> {
        let array = lhs.array.mapv(|a| a >= rhs).into_shared();

        NdArrayTensor::new(array)
    }

    fn lower<const D: usize>(
        lhs: NdArrayTensor<E, D>,
        rhs: NdArrayTensor<E, D>,
    ) -> NdArrayTensor<bool, D> {
        let tensor = NdArrayBackend::<E>::sub(lhs, rhs);
        let zero = 0.elem();
        Self::lower_elem(tensor, zero)
    }

    fn lower_elem<const D: usize>(lhs: NdArrayTensor<E, D>, rhs: E) -> NdArrayTensor<bool, D> {
        let array = lhs.array.mapv(|a| a < rhs).into_shared();

        NdArrayTensor::new(array)
    }

    fn lower_equal<const D: usize>(
        lhs: NdArrayTensor<E, D>,
        rhs: NdArrayTensor<E, D>,
    ) -> NdArrayTensor<bool, D> {
        let tensor = NdArrayBackend::<E>::sub(lhs, rhs);
        let zero = 0.elem();
        Self::lower_equal_elem(tensor, zero)
    }

    fn lower_equal_elem<const D: usize>(
        lhs: NdArrayTensor<E, D>,
        rhs: E,
    ) -> NdArrayTensor<bool, D> {
        let array = lhs.array.mapv(|a| a <= rhs).into_shared();

        NdArrayTensor::new(array)
    }

    fn detach<const D: usize>(tensor: NdArrayTensor<E, D>) -> NdArrayTensor<E, D> {
        tensor
    }

    fn mean<const D: usize>(tensor: NdArrayTensor<E, D>) -> NdArrayTensor<E, 1> {
        NdArrayMathOps::mean(tensor)
    }

    fn sum<const D: usize>(tensor: NdArrayTensor<E, D>) -> NdArrayTensor<E, 1> {
        NdArrayMathOps::sum(tensor)
    }

    fn mean_dim<const D: usize>(tensor: NdArrayTensor<E, D>, dim: usize) -> NdArrayTensor<E, D> {
        NdArrayMathOps::mean_dim(tensor, dim)
    }

    fn sum_dim<const D: usize>(tensor: NdArrayTensor<E, D>, dim: usize) -> NdArrayTensor<E, D> {
        NdArrayMathOps::sum_dim(tensor, dim)
    }

    fn to_full_precision<const D: usize>(tensor: &NdArrayTensor<E, D>) -> NdArrayTensor<f32, D> {
        let array = tensor.array.mapv(|a| a.elem()).into_shared();

        NdArrayTensor::new(array)
    }

    fn from_full_precision<const D: usize>(tensor: NdArrayTensor<f32, D>) -> NdArrayTensor<E, D> {
        let array = tensor.array.mapv(|a| a.elem()).into_shared();

        NdArrayTensor::new(array)
    }

    fn argmax<const D: usize>(tensor: NdArrayTensor<E, D>, dim: usize) -> NdArrayTensor<i64, D> {
        NdArrayMathOps::argmax(tensor, dim)
    }

    fn argmin<const D: usize>(tensor: NdArrayTensor<E, D>, dim: usize) -> NdArrayTensor<i64, D> {
        NdArrayMathOps::argmin(tensor, dim)
    }

    fn exp<const D: usize>(tensor: NdArrayTensor<E, D>) -> NdArrayTensor<E, D> {
        let array = tensor.array.mapv_into(|a| a.exp_elem()).into_shared();

        NdArrayTensor::new(array)
    }

    fn log<const D: usize>(tensor: NdArrayTensor<E, D>) -> NdArrayTensor<E, D> {
        let array = tensor.array.mapv_into(|a| a.log_elem()).into_shared();

        NdArrayTensor::new(array)
    }

    fn log1p<const D: usize>(tensor: NdArrayTensor<E, D>) -> NdArrayTensor<E, D> {
        let array = tensor.array.mapv_into(|a| a.log1p_elem()).into_shared();

        NdArrayTensor::new(array)
    }

    fn powf<const D: usize>(tensor: NdArrayTensor<E, D>, value: f32) -> NdArrayTensor<E, D> {
        let array = if value == 2.0 {
            // Happens often and is faster.
            tensor.array.mapv_into(|a| a * a).into_shared()
        } else if value.floor() == value {
            // Is faster then powf
            tensor
                .array
                .mapv_into(|a| a.powi_elem(value as i32))
                .into_shared()
        } else {
            // Default
            tensor.array.mapv_into(|a| a.powf_elem(value)).into_shared()
        };

        NdArrayTensor::new(array)
    }

    fn sqrt<const D: usize>(tensor: NdArrayTensor<E, D>) -> NdArrayTensor<E, D> {
        let array = tensor.array.mapv_into(|a| a.sqrt_elem()).into_shared();

        NdArrayTensor::new(array)
    }

    fn cos<const D: usize>(tensor: NdArrayTensor<E, D>) -> NdArrayTensor<E, D> {
        let array = tensor
            .array
            .mapv_into(|a| cos(a.to_f64().unwrap()).elem())
            .into_shared();

        NdArrayTensor::new(array)
    }

    fn sin<const D: usize>(tensor: NdArrayTensor<E, D>) -> NdArrayTensor<E, D> {
        let array = tensor
            .array
            .mapv_into(|a| sin(a.to_f64().unwrap()).elem())
            .into_shared();

        NdArrayTensor::new(array)
    }

    fn tanh<const D: usize>(tensor: NdArrayTensor<E, D>) -> NdArrayTensor<E, D> {
        let array = tensor
            .array
            .mapv_into(|a| tanh(a.to_f64().unwrap()).elem())
            .into_shared();

        NdArrayTensor::new(array)
    }

    fn erf<const D: usize>(tensor: NdArrayTensor<E, D>) -> NdArrayTensor<E, D> {
        let array = tensor
            .array
            .mapv_into(|a| erf(a.to_f64().unwrap()).elem())
            .into_shared();

        NdArrayTensor::new(array)
    }

    fn cat<const D: usize>(tensors: Vec<NdArrayTensor<E, D>>, dim: usize) -> NdArrayTensor<E, D> {
        NdArrayOps::cat(tensors, dim)
    }
<<<<<<< HEAD

    fn relu<const D: usize>(tensor: NdArrayTensor<E, D>) -> NdArrayTensor<E, D> {
        let zero = 0.elem();
        let array = tensor
            .array
            .mapv_into(|elem| match elem < zero {
                true => 0.0.elem(),
                false => elem,
            })
            .into_shared();

        NdArrayTensor::new(array)
    }
    fn unbind<const D: usize, const D2: usize>(
        tensor: NdArrayTensor<E, D>,
        dim: usize,
    ) -> Vec<NdArrayTensor<E, D2>> {
        let array: Vec<_> = tensor
            .array
            .axis_chunks_iter(Axis(dim), 1)
            .map(|a| NdArrayTensor::new(a.to_owned().into()))
            .collect();
        array
    }
    fn cumsum<const D: usize>(tensor: NdArrayTensor<E, D>, dim: usize) -> NdArrayTensor<E, D> {
        let mut array = tensor.array.to_owned();
        array.accumulate_axis_inplace(Axis(dim), |x, sum| *sum += *x);
        tensor
    }
    fn stack<const D: usize, const D2: usize>(
        tensors: Vec<NdArrayTensor<E, D>>,
        dim: usize,
    ) -> NdArrayTensor<E, D2> {
        let arrays: Vec<_> = tensors.iter().map(|t| t.array.view()).collect();
        NdArrayTensor::new(ndarray::stack(Axis(dim), &arrays).unwrap().into())
    }
    fn narrow<const D: usize>(
        tensor: NdArrayTensor<E, D>,
        dim: usize,
        start: usize,
        length: usize,
    ) -> NdArrayTensor<E, D> {
        unimplemented!()
    }
    fn upsample_linear1d<const D: usize, const D2: usize>(
        tensor: NdArrayTensor<E, D>,
        output_size: &[usize],
        align_corners: bool,
        scales: impl Into<Option<f64>>,
    ) -> NdArrayTensor<E, D2> {
        let tensor = tensor.array;
        let input_size = tensor.len();
        let scale = scales
            .into()
            .unwrap_or(output_size[0] as f64 / input_size as f64);
        let mut output = Array::zeros(output_size);

        for i in 0..output_size[0] {
            let x = if align_corners {
                i as f64 * (input_size - 1) as f64 / (output_size[0] - 1) as f64
            } else {
                i as f64 / scale
            };

            let idx = x.floor() as usize;
            let w = x.fract();

            if idx >= input_size - 1 {
                output[i] = tensor[input_size - 1];
            } else {
                output[i] = E::from_elem(
                    tensor[idx].elem::<f64>() * (1.0 - w) + tensor[idx + 1].elem::<f64>() * w,
                )
            }
        }

        NdArrayTensor::new(output.into_shared())
    }
    fn pad<const D: usize>(
        tensor: NdArrayTensor<E, D>,
        pad: &[usize],
        mode: &str,
        value: impl Into<Option<f64>>,
    ) -> NdArrayTensor<E, D> {
        unimplemented!()
    }
    fn expand<const D: usize>(
        tensor: NdArrayTensor<E, D>,
        size: Vec<usize>,
        implicit: bool,
    ) -> NdArrayTensor<E, D> {
        unimplemented!()
    }
    fn upsample_bilinear2d<const D: usize, const D2: usize>(
        tensor: NdArrayTensor<E, D>,
        output_size: Vec<usize>,
        align_corners: bool,
        scales_h: impl Into<Option<f64>>,
        scales_w: impl Into<Option<f64>>,
    ) -> NdArrayTensor<E, D2> {
        unimplemented!()
    }
    fn select<const D: usize, const D2: usize>(
        tensor: NdArrayTensor<E, D>,
        dim: i64,
        index: i64,
    ) -> NdArrayTensor<E, D2> {
        unimplemented!()
    }
    fn flip<const D: usize>(tensor: NdArrayTensor<E, D>, dims: Vec<usize>) -> NdArrayTensor<E, D> {
        NdArrayTensor::new(tensor.array.reversed_axes())
    }
    fn permute<const D: usize>(
        tensor: <NdArrayBackend<E> as Backend>::TensorPrimitive<D>,
        dims: [usize; D],
    ) -> <NdArrayBackend<E> as Backend>::TensorPrimitive<D> {
        let array = tensor.array.permuted_axes(dims.to_vec());
        NdArrayTensor::new(array)
    }
    fn einsum<const D: usize, const D2: usize, const D3: usize>(
        equation: &str,
        tensor1: <NdArrayBackend<E> as Backend>::TensorPrimitive<D>,
        tensor2: <NdArrayBackend<E> as Backend>::TensorPrimitive<D2>,
    ) -> <NdArrayBackend<E> as Backend>::TensorPrimitive<D3> {
        unimplemented!()
    }
    fn index_tch<const D: usize, const D2: usize>(
        tensor: <NdArrayBackend<E> as Backend>::TensorPrimitive<D>,
        indices: Vec<<NdArrayBackend<E> as Backend>::IntTensorPrimitive<D>>,
    ) -> <NdArrayBackend<E> as Backend>::TensorPrimitive<D2> {
        unimplemented!()
    }
    fn repeat_interleave_self_int<const D: usize, const D2: usize>(
        tensor: <NdArrayBackend<E> as Backend>::TensorPrimitive<D>,
        repeats: usize,
        dim: Option<usize>,
        output_size: Option<usize>,
    ) -> <NdArrayBackend<E> as Backend>::TensorPrimitive<D2> {
        unimplemented!()
    }
    fn where_self<const D: usize>(
        tensor: <NdArrayBackend<E> as Backend>::TensorPrimitive<D>,
        condition: <NdArrayBackend<E> as Backend>::BoolTensorPrimitive<D>,
        other: <NdArrayBackend<E> as Backend>::TensorPrimitive<D>,
    ) -> <NdArrayBackend<E> as Backend>::TensorPrimitive<D> {
        unimplemented!()
    }
    fn copy_<const D: usize>(
        tensor: &mut <NdArrayBackend<E> as Backend>::TensorPrimitive<D>,
        src: <NdArrayBackend<E> as Backend>::TensorPrimitive<D>,
    ) {
        unimplemented!()
    }
}

fn arg<E: FloatNdArrayElement, F, const D: usize>(
    tensor: NdArrayTensor<E, D>,
    dim: usize,
    cmp: F,
) -> NdArrayTensor<i64, D>
where
    F: Fn(&f64, &f64) -> Ordering,
{
    let batch_size = tensor.shape().dims[dim];

    let mut data = NdArrayBackend::into_data::<D>(tensor.clone());
    let mut start = 0;
    let mut end = tensor.shape().dims[dim];
    let mut output = Vec::new();

    while end <= data.value.len() {
        let data_dim = &mut data.value[start..end];
        let mut sorted: Vec<f64> = data_dim.iter().map(|a| a.elem()).collect();
        sorted.sort_by(&cmp);

        let max = sorted[0];

        let data_dim = &mut data.value[start..end];
        let mut index: i64 = 0;
        for elem in data_dim {
            let as_float: f64 = elem.elem();
            if as_float == max {
                break;
            }
            index += 1;
        }
        output.push(index);
        start += batch_size;
        end += batch_size;
    }
    let mut shape = tensor.shape();
    shape.dims[dim] = 1;
    NdArrayTensor::from_data(Data::new(output, shape))
}

fn cmp_max(a: &f64, b: &f64) -> Ordering {
    if a < b {
        return Ordering::Less;
    } else if a > b {
        return Ordering::Greater;
    }
    Ordering::Equal
}

fn cmp_min(a: &f64, b: &f64) -> Ordering {
    if a > b {
        return Ordering::Less;
    } else if a < b {
        return Ordering::Greater;
    }
    Ordering::Equal
=======
>>>>>>> 747e245c
}<|MERGE_RESOLUTION|>--- conflicted
+++ resolved
@@ -1,5 +1,6 @@
 // Language
 use alloc::vec::Vec;
+use core::cmp::Ordering;
 use core::ops::Range;
 use ndarray::{Array, Axis};
 
@@ -417,20 +418,7 @@
     fn cat<const D: usize>(tensors: Vec<NdArrayTensor<E, D>>, dim: usize) -> NdArrayTensor<E, D> {
         NdArrayOps::cat(tensors, dim)
     }
-<<<<<<< HEAD
-
-    fn relu<const D: usize>(tensor: NdArrayTensor<E, D>) -> NdArrayTensor<E, D> {
-        let zero = 0.elem();
-        let array = tensor
-            .array
-            .mapv_into(|elem| match elem < zero {
-                true => 0.0.elem(),
-                false => elem,
-            })
-            .into_shared();
-
-        NdArrayTensor::new(array)
-    }
+
     fn unbind<const D: usize, const D2: usize>(
         tensor: NdArrayTensor<E, D>,
         dim: usize,
@@ -629,6 +617,4 @@
         return Ordering::Greater;
     }
     Ordering::Equal
-=======
->>>>>>> 747e245c
 }