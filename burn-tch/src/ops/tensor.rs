use super::TchOps;
use crate::{element::TchElement, TchBackend, TchDevice, TchShape, TchTensor};
use burn_tensor::{backend::Backend, ops::TensorOps, Data, Distribution, ElementConversion, Shape};
use std::ops::Range;

impl<E: TchElement> TensorOps<TchBackend<E>> for TchBackend<E> {
    fn from_data<const D: usize>(data: Data<E, D>, device: &TchDevice) -> TchTensor<E, D> {
        TchTensor::from_data(data, (*device).into())
    }

    fn random<const D: usize>(
        shape: Shape<D>,
        distribution: Distribution<E>,
        device: &TchDevice,
    ) -> TchTensor<E, D> {
        match distribution {
            Distribution::Standard => {
                let mut tensor = TchTensor::<E, D>::empty(shape, *device);
                tensor.mut_ops(|tensor| tensor.normal_(0.0, 1.0)).unwrap()
            }
            Distribution::Bernoulli(prob) => {
                let mut tensor = TchTensor::<E, D>::empty(shape, *device);
                tensor
                    .mut_ops(|tensor| tensor.f_bernoulli_float_(prob).unwrap())
                    .unwrap()
            }
            Distribution::Uniform(from, to) => {
                let mut tensor = TchTensor::<E, D>::empty(shape, *device);
                tensor
                    .mut_ops(|tensor| tensor.uniform_(from.to_f64().unwrap(), to.to_f64().unwrap()))
                    .unwrap()
            }
            Distribution::Normal(mean, std) => {
                let mut tensor = TchTensor::<E, D>::empty(shape, *device);
                tensor.mut_ops(|tensor| tensor.normal_(mean, std)).unwrap()
            }
        }
    }

    fn arange(range: Range<usize>, device: &TchDevice) -> TchTensor<i64, 1> {
        let device: tch::Device = (*device).into();
        let mut tensor = tch::Tensor::arange(range.end as i64, (tch::Kind::Int64, device));

        if range.start != 0 {
            tensor = tensor.f_add_scalar_(range.start as i64).unwrap();
        }

        TchTensor::new(tensor)
    }

    fn zeros<const D: usize>(shape: Shape<D>, device: &TchDevice) -> TchTensor<E, D> {
        let shape = TchShape::from(shape);
        let device: tch::Device = (*device).into();

        TchTensor::new(tch::Tensor::zeros(shape.dims, (E::KIND, device)))
    }

    fn ones<const D: usize>(shape: Shape<D>, device: &TchDevice) -> TchTensor<E, D> {
        let shape = TchShape::from(shape);
        let device: tch::Device = (*device).into();

        TchTensor::new(tch::Tensor::ones(shape.dims, (E::KIND, device)))
    }

    fn shape<const D: usize>(tensor: &<TchBackend<E> as Backend>::TensorPrimitive<D>) -> Shape<D> {
        tensor.shape()
    }

    fn to_data<const D: usize>(
        tensor: &<TchBackend<E> as Backend>::TensorPrimitive<D>,
    ) -> Data<<TchBackend<E> as Backend>::FloatElem, D> {
        let shape = Self::shape(tensor);
        let tensor = Self::reshape(tensor.clone(), Shape::new([shape.num_elements()]));
        let values: Result<Vec<E>, tch::TchError> = tensor.tensor.shallow_clone().try_into();

        Data::new(values.unwrap(), shape)
    }

    fn into_data<const D: usize>(
        tensor: <TchBackend<E> as Backend>::TensorPrimitive<D>,
    ) -> Data<<TchBackend<E> as Backend>::FloatElem, D> {
        Self::to_data(&tensor)
    }

    fn device<const D: usize>(tensor: &TchTensor<E, D>) -> TchDevice {
        tensor.tensor.device().into()
    }

    fn to_device<const D: usize>(tensor: TchTensor<E, D>, device: &TchDevice) -> TchTensor<E, D> {
        TchTensor::new(tensor.tensor.to((*device).into()))
    }

    fn empty<const D: usize>(
        shape: Shape<D>,
        device: &<TchBackend<E> as Backend>::Device,
    ) -> <TchBackend<E> as Backend>::TensorPrimitive<D> {
        let tensor = tch::Tensor::empty(shape.dims.map(|a| a as i64), (E::KIND, (*device).into()));

        TchTensor::new(tensor)
    }

    fn add<const D: usize>(lhs: TchTensor<E, D>, rhs: TchTensor<E, D>) -> TchTensor<E, D> {
        TchOps::add(lhs, rhs)
    }

    fn add_scalar<const D: usize>(lhs: TchTensor<E, D>, rhs: E) -> TchTensor<E, D> {
        let rhs: f64 = rhs.elem();

        lhs.unary_ops(
            |mut tensor| tensor.f_add_scalar_(rhs).unwrap(),
            |tensor| tensor.f_add_scalar(rhs).unwrap(),
        )
    }

    fn sub<const D: usize>(lhs: TchTensor<E, D>, rhs: TchTensor<E, D>) -> TchTensor<E, D> {
        TchOps::sub(lhs, rhs)
    }

    fn sub_scalar<const D: usize>(lhs: TchTensor<E, D>, rhs: E) -> TchTensor<E, D> {
        let rhs: f64 = rhs.elem();

        lhs.unary_ops(
            |mut tensor| tensor.f_sub_scalar_(rhs).unwrap(),
            |tensor| tensor.f_sub_scalar(rhs).unwrap(),
        )
    }

    fn mul<const D: usize>(lhs: TchTensor<E, D>, rhs: TchTensor<E, D>) -> TchTensor<E, D> {
        TchOps::mul(lhs, rhs)
    }

    fn mul_scalar<const D: usize>(lhs: TchTensor<E, D>, rhs: E) -> TchTensor<E, D> {
        let rhs: f64 = rhs.elem();

        lhs.unary_ops(
            |mut tensor| tensor.f_mul_scalar_(rhs).unwrap(),
            |tensor| tensor.f_mul_scalar(rhs).unwrap(),
        )
    }

    fn div<const D: usize>(lhs: TchTensor<E, D>, rhs: TchTensor<E, D>) -> TchTensor<E, D> {
        TchOps::div(lhs, rhs)
    }

    fn div_scalar<const D: usize>(lhs: TchTensor<E, D>, rhs: E) -> TchTensor<E, D> {
        let rhs: f64 = rhs.elem();

        lhs.unary_ops(
            |mut tensor| tensor.f_div_scalar_(rhs).unwrap(),
            |tensor| tensor.f_div_scalar(rhs).unwrap(),
        )
    }

    fn matmul<const D: usize>(lhs: TchTensor<E, D>, rhs: TchTensor<E, D>) -> TchTensor<E, D> {
        let tensor = lhs.tensor.matmul(&rhs.tensor);
        TchTensor::new(tensor)
    }

    fn neg<const D: usize>(tensor: TchTensor<E, D>) -> TchTensor<E, D> {
        Self::mul_scalar(tensor, (-1f32).elem::<E>())
    }

    fn swap_dims<const D: usize>(
        tensor: TchTensor<E, D>,
        dim1: usize,
        dim2: usize,
    ) -> TchTensor<E, D> {
        let tensor = tensor.tensor.transpose(dim1 as i64, dim2 as i64);
        TchTensor::new(tensor)
    }

    fn reshape<const D1: usize, const D2: usize>(
        tensor: TchTensor<E, D1>,
        shape: Shape<D2>,
    ) -> TchTensor<E, D2> {
        TchOps::reshape(tensor, shape)
    }

    fn index_select<const D: usize>(
        tensor: TchTensor<E, D>,
        indexes: TchTensor<i64, D>,
    ) -> TchTensor<E, D> {
        TchOps::index_select(tensor, indexes)
    }

    fn index_select_assign<const D: usize>(
        tensor: TchTensor<E, D>,
        indexes: TchTensor<i64, D>,
        value: TchTensor<E, D>,
    ) -> TchTensor<E, D> {
        TchOps::index_select_assign(tensor, indexes, value)
    }

    fn index_select_dim<const D: usize>(
        tensor: TchTensor<E, D>,
        dim: usize,
        indexes: TchTensor<i64, 1>,
    ) -> TchTensor<E, D> {
        TchOps::index_select_dim(tensor, dim, indexes)
    }

    fn index_select_dim_assign<const D1: usize, const D2: usize>(
        tensor: TchTensor<E, D1>,
        dim: usize,
        indexes: TchTensor<i64, 1>,
        value: TchTensor<E, D2>,
    ) -> TchTensor<E, D1> {
        TchOps::index_select_dim_assign(tensor, dim, indexes, value)
    }

    fn index<const D1: usize, const D2: usize>(
        tensor: TchTensor<E, D1>,
        indexes: [Range<usize>; D2],
    ) -> TchTensor<E, D1> {
        TchOps::index(tensor, indexes)
    }

    fn index_assign<const D1: usize, const D2: usize>(
        tensor: TchTensor<E, D1>,
        indexes: [Range<usize>; D2],
        value: TchTensor<E, D1>,
    ) -> <TchBackend<E> as Backend>::TensorPrimitive<D1> {
        TchOps::index_assign(tensor, indexes, value)
    }

    fn mask_scatter<const D: usize>(
        tensor: TchTensor<E, D>,
        mask: TchTensor<bool, D>,
        source: TchTensor<E, D>,
    ) -> TchTensor<E, D> {
        TchTensor::binary_ops_tensor(
            tensor,
            source,
            |tensor, source| tensor.f_masked_scatter_(&mask.tensor, source).unwrap(),
            |tensor, source| tensor.f_masked_scatter(&mask.tensor, source).unwrap(),
            |tensor, source| tensor.f_masked_scatter(&mask.tensor, source).unwrap(),
        )
    }

    fn mask_fill<const D: usize>(
        tensor: TchTensor<E, D>,
        mask: TchTensor<bool, D>,
        value: E,
    ) -> TchTensor<E, D> {
        let value: f64 = value.elem();

        tensor.unary_ops(
            |mut tensor| tensor.f_masked_fill_(&mask.tensor, value).unwrap(),
            |tensor| tensor.f_masked_fill(&mask.tensor, value).unwrap(),
        )
    }

    fn equal<const D: usize>(lhs: TchTensor<E, D>, rhs: TchTensor<E, D>) -> TchTensor<bool, D> {
        TchOps::equal(lhs, rhs)
    }

    fn equal_elem<const D: usize>(lhs: TchTensor<E, D>, rhs: E) -> TchTensor<bool, D> {
        TchOps::equal_elem(lhs, rhs.elem::<f64>())
    }

    fn greater<const D: usize>(lhs: TchTensor<E, D>, rhs: TchTensor<E, D>) -> TchTensor<bool, D> {
        TchOps::greater(lhs, rhs)
    }

    fn greater_elem<const D: usize>(lhs: TchTensor<E, D>, rhs: E) -> TchTensor<bool, D> {
        TchOps::greater_elem(lhs, rhs.elem::<f64>())
    }

    fn greater_equal<const D: usize>(
        lhs: TchTensor<E, D>,
        rhs: TchTensor<E, D>,
    ) -> TchTensor<bool, D> {
        TchOps::greater_equal(lhs, rhs)
    }

    fn greater_equal_elem<const D: usize>(lhs: TchTensor<E, D>, rhs: E) -> TchTensor<bool, D> {
        TchOps::greater_equal_elem(lhs, rhs.elem::<f64>())
    }

    fn lower<const D: usize>(lhs: TchTensor<E, D>, rhs: TchTensor<E, D>) -> TchTensor<bool, D> {
        TchOps::lower(lhs, rhs)
    }

    fn lower_elem<const D: usize>(lhs: TchTensor<E, D>, rhs: E) -> TchTensor<bool, D> {
        TchOps::lower_elem(lhs, rhs.elem::<f64>())
    }

    fn lower_equal<const D: usize>(
        lhs: TchTensor<E, D>,
        rhs: TchTensor<E, D>,
    ) -> TchTensor<bool, D> {
        TchOps::lower_equal(lhs, rhs)
    }

    fn lower_equal_elem<const D: usize>(lhs: TchTensor<E, D>, rhs: E) -> TchTensor<bool, D> {
        TchOps::lower_equal_elem(lhs, rhs.elem::<f64>())
    }

    fn mean<const D: usize>(tensor: TchTensor<E, D>) -> TchTensor<E, 1> {
        TchOps::mean(tensor)
    }

    fn sum<const D: usize>(tensor: TchTensor<E, D>) -> TchTensor<E, 1> {
        TchOps::sum(tensor)
    }

    fn mean_dim<const D: usize>(tensor: TchTensor<E, D>, dim: usize) -> TchTensor<E, D> {
        TchOps::mean_dim(tensor, dim)
    }

    fn sum_dim<const D: usize>(tensor: TchTensor<E, D>, dim: usize) -> TchTensor<E, D> {
        TchOps::sum_dim(tensor, dim)
    }

    fn to_full_precision<const D: usize>(tensor: &TchTensor<E, D>) -> TchTensor<f32, D> {
        let storage = tensor.storage.clone();
        let tensor = tensor.tensor.to_kind(tch::Kind::Float);

        TchTensor::from_existing(tensor, storage)
    }

    fn from_full_precision<const D: usize>(tensor: TchTensor<f32, D>) -> TchTensor<E, D> {
        let storage = tensor.storage.clone();
        let tensor = tensor.tensor.to_kind(E::KIND);

        TchTensor::from_existing(tensor, storage)
    }

    fn argmax<const D: usize>(tensor: TchTensor<E, D>, dim: usize) -> TchTensor<i64, D> {
        TchOps::argmax(tensor, dim)
    }

    fn argmin<const D: usize>(tensor: TchTensor<E, D>, dim: usize) -> TchTensor<i64, D> {
        TchOps::argmin(tensor, dim)
    }

    fn max_dim<const D: usize>(tensor: TchTensor<E, D>, dim: usize) -> TchTensor<E, D> {
        TchOps::max_dim(tensor, dim)
    }

    fn max_dim_with_indexes<const D: usize>(
        tensor: TchTensor<E, D>,
        dim: usize,
    ) -> (TchTensor<E, D>, TchTensor<i64, D>) {
        TchOps::max_dim_with_indexes(tensor, dim)
    }

    fn min_dim<const D: usize>(tensor: TchTensor<E, D>, dim: usize) -> TchTensor<E, D> {
        TchOps::min_dim(tensor, dim)
    }

    fn min_dim_with_indexes<const D: usize>(
        tensor: TchTensor<E, D>,
        dim: usize,
    ) -> (TchTensor<E, D>, TchTensor<i64, D>) {
        TchOps::min_dim_with_indexes(tensor, dim)
    }

    fn exp<const D: usize>(tensor: TchTensor<E, D>) -> TchTensor<E, D> {
        tensor.unary_ops(|mut tensor| tensor.exp_(), |tensor| tensor.exp())
    }

    fn log<const D: usize>(tensor: TchTensor<E, D>) -> TchTensor<E, D> {
        tensor.unary_ops(|mut tensor| tensor.log_(), |tensor| tensor.log())
    }

    fn log1p<const D: usize>(tensor: TchTensor<E, D>) -> TchTensor<E, D> {
        tensor.unary_ops(|mut tensor| tensor.log1p_(), |tensor| tensor.log1p())
    }

    fn powf<const D: usize>(tensor: TchTensor<E, D>, value: f32) -> TchTensor<E, D> {
        tensor.unary_ops(
            |mut tensor| tensor.f_pow_(value as f64).unwrap(),
            |tensor| tensor.pow_tensor_scalar(value as f64),
        )
    }

    fn sqrt<const D: usize>(tensor: TchTensor<E, D>) -> TchTensor<E, D> {
        tensor.unary_ops(|mut tensor| tensor.sqrt_(), |tensor| tensor.sqrt())
    }

    fn cos<const D: usize>(tensor: TchTensor<E, D>) -> TchTensor<E, D> {
        tensor.unary_ops(|mut tensor| tensor.cos_(), |tensor| tensor.cos())
    }

    fn sin<const D: usize>(tensor: TchTensor<E, D>) -> TchTensor<E, D> {
        tensor.unary_ops(|mut tensor| tensor.sin_(), |tensor| tensor.sin())
    }

    fn tanh<const D: usize>(tensor: TchTensor<E, D>) -> TchTensor<E, D> {
        tensor.unary_ops(|mut tensor| tensor.tanh_(), |tensor| tensor.tanh())
    }

    fn erf<const D: usize>(tensor: TchTensor<E, D>) -> TchTensor<E, D> {
        tensor.unary_ops(|mut tensor| tensor.erf_(), |tensor| tensor.erf())
    }

    fn cat<const D: usize>(tensors: Vec<TchTensor<E, D>>, dim: usize) -> TchTensor<E, D> {
        TchOps::cat(tensors, dim)
    }
<<<<<<< HEAD

    fn relu<const D: usize>(tensor: TchTensor<E, D>) -> TchTensor<E, D> {
        tensor.unary_ops(|mut tensor| tensor.relu_(), |tensor| tensor.relu())
    }
    fn unbind<const D: usize, const D2: usize>(
        tensor: TchTensor<E, D>,
        dim: usize,
    ) -> Vec<TchTensor<E, D2>> {
        TchOps::unbind(tensor, dim)
    }
    fn cumsum<const D: usize>(tensor: TchTensor<E, D>, dim: usize) -> TchTensor<E, D> {
        tensor.unary_ops(
            |mut tensor| tensor.cumsum_(dim as i64, E::KIND),
            |tensor| tensor.cumsum(dim as i64, E::KIND),
        )
    }
    fn stack<const D: usize, const D2: usize>(
        tensors: Vec<TchTensor<E, D>>,
        dim: usize,
    ) -> TchTensor<E, D2> {
        TchOps::stack(tensors, dim)
    }
    fn narrow<const D: usize>(
        tensor: TchTensor<E, D>,
        dim: usize,
        start: usize,
        length: usize,
    ) -> TchTensor<E, D> {
        tensor.unary_ops(
            |tensor| tensor.narrow(dim as i64, start as i64, length as i64),
            |tensor| tensor.narrow(dim as i64, start as i64, length as i64),
        )
    }
    fn upsample_linear1d<const D: usize, const D2: usize>(
        tensor: TchTensor<E, D>,
        output_size: &[usize],
        align_corners: bool,
        scales: impl Into<Option<f64>>,
    ) -> TchTensor<E, D2> {
        let out_i64 = output_size.iter().map(|x| *x as i64).collect::<Vec<_>>();
        let scales = scales.into();
        tensor.unary_ops(
            |tensor| tensor.upsample_linear1d(&out_i64, align_corners, scales),
            |tensor| tensor.upsample_linear1d(&out_i64, align_corners, scales),
        )
    }
    fn pad<const D: usize>(
        tensor: TchTensor<E, D>,
        pad: &[usize],
        mode: &str,
        value: impl Into<Option<f64>>,
    ) -> TchTensor<E, D> {
        let pad = pad.iter().map(|x| *x as i64).collect::<Vec<_>>();
        let value = value.into();
        tensor.unary_ops(
            |tensor| tensor.pad(&pad, mode, value),
            |tensor| tensor.pad(&pad, mode, value),
        )
    }
    fn expand<const D: usize>(
        tensor: TchTensor<E, D>,
        size: Vec<usize>,
        implicit: bool,
    ) -> TchTensor<E, D> {
        let size = size
            .iter()
            .map(|x| match x {
                &usize::MAX => -1_i64,
                _ => *x as i64,
            })
            .collect::<Vec<_>>();
        tensor.unary_ops(
            |tensor| tensor.expand(&size, implicit),
            |tensor| tensor.expand(&size, implicit),
        )
    }
    fn upsample_bilinear2d<const D: usize, const D2: usize>(
        tensor: TchTensor<E, D>,
        output_size: Vec<usize>,
        align_corners: bool,
        scales_h: impl Into<Option<f64>>,
        scales_w: impl Into<Option<f64>>,
    ) -> TchTensor<E, D2> {
        let output_size = output_size.iter().map(|x| *x as i64).collect::<Vec<_>>();
        let scales_h = scales_h.into();
        let scales_w = scales_w.into();
        tensor.unary_ops(
            |tensor| tensor.upsample_bilinear2d(&output_size, align_corners, scales_h, scales_w),
            |tensor| tensor.upsample_bilinear2d(&output_size, align_corners, scales_h, scales_w),
        )
    }
    fn select<const D: usize, const D2: usize>(
        tensor: TchTensor<E, D>,
        dim: i64,
        index: i64,
    ) -> TchTensor<E, D2> {
        tensor.unary_ops(
            |tensor| tensor.select(dim as i64, index as i64),
            |tensor| tensor.select(dim as i64, index as i64),
        )
    }
    fn flip<const D: usize>(tensor: TchTensor<E, D>, dims: Vec<usize>) -> TchTensor<E, D> {
        let dims = dims.iter().map(|x| *x as i64).collect::<Vec<_>>();
        tensor.unary_ops(|tensor| tensor.flip(&dims), |tensor| tensor.flip(&dims))
    }
    fn permute<const D: usize>(
        tensor: <TchBackend<E> as Backend>::TensorPrimitive<D>,
        dims: [usize; D],
    ) -> <TchBackend<E> as Backend>::TensorPrimitive<D> {
        let dims = dims.iter().map(|x| *x as i64).collect::<Vec<_>>();
        tensor.unary_ops(
            |tensor| tensor.permute(&dims),
            |tensor| tensor.permute(&dims),
        )
    }
    fn einsum<const D: usize, const D2: usize, const D3: usize>(
        equation: &str,
        tensor1: <TchBackend<E> as Backend>::TensorPrimitive<D>,
        tensor2: <TchBackend<E> as Backend>::TensorPrimitive<D2>,
    ) -> <TchBackend<E> as Backend>::TensorPrimitive<D3> {
        let res = tch::Tensor::einsum(equation, &[tensor1.tensor, tensor2.tensor], None);
        TchTensor::new(res)
    }
    fn index_tch<const D: usize, const D2: usize>(
        tensor: <TchBackend<E> as Backend>::TensorPrimitive<D>,
        indices: Vec<<TchBackend<E> as Backend>::IntTensorPrimitive<D>>,
    ) -> <TchBackend<E> as Backend>::TensorPrimitive<D2> {
        let indices: Vec<_> = indices.iter().map(|x| Some(x.tensor.copy())).collect();
        tensor.unary_ops(
            |tensor| tensor.index(&indices),
            |tensor| tensor.index(&indices),
        )
    }
    fn repeat_interleave_self_int<const D: usize, const D2: usize>(
        tensor: <TchBackend<E> as Backend>::TensorPrimitive<D>,
        repeats: usize,
        dim: Option<usize>,
        output_size: Option<usize>,
    ) -> <TchBackend<E> as Backend>::TensorPrimitive<D2> {
        let dim = match dim {
            Some(x) => Some(x as i64),
            None => None,
        };
        let output_size = output_size.map(|x| x as i64);
        tensor.unary_ops(
            |tensor| tensor.repeat_interleave_self_int(repeats as i64, dim, output_size),
            |tensor| tensor.repeat_interleave_self_int(repeats as i64, dim, output_size),
        )
    }
    fn where_self<const D: usize>(
        tensor: <TchBackend<E> as Backend>::TensorPrimitive<D>,
        condition: <TchBackend<E> as Backend>::BoolTensorPrimitive<D>,
        other: <TchBackend<E> as Backend>::TensorPrimitive<D>,
    ) -> <TchBackend<E> as Backend>::TensorPrimitive<D> {
        tensor.unary_ops(
            |tensor| tensor.where_self(&condition.tensor, &other.tensor),
            |tensor| tensor.where_self(&condition.tensor, &other.tensor),
        )
    }
    fn copy_<const D:usize>(tensor: &mut <TchBackend<E> as Backend>::TensorPrimitive<D>, src: <TchBackend<E> as Backend>::TensorPrimitive<D>) {
        tensor.tensor.copy_(&src.tensor);
    }
=======
>>>>>>> 747e245c
}<|MERGE_RESOLUTION|>--- conflicted
+++ resolved
@@ -398,11 +398,6 @@
     fn cat<const D: usize>(tensors: Vec<TchTensor<E, D>>, dim: usize) -> TchTensor<E, D> {
         TchOps::cat(tensors, dim)
     }
-<<<<<<< HEAD
-
-    fn relu<const D: usize>(tensor: TchTensor<E, D>) -> TchTensor<E, D> {
-        tensor.unary_ops(|mut tensor| tensor.relu_(), |tensor| tensor.relu())
-    }
     fn unbind<const D: usize, const D2: usize>(
         tensor: TchTensor<E, D>,
         dim: usize,
@@ -519,7 +514,11 @@
         tensor1: <TchBackend<E> as Backend>::TensorPrimitive<D>,
         tensor2: <TchBackend<E> as Backend>::TensorPrimitive<D2>,
     ) -> <TchBackend<E> as Backend>::TensorPrimitive<D3> {
-        let res = tch::Tensor::einsum(equation, &[tensor1.tensor, tensor2.tensor], None);
+        let res = tch::Tensor::einsum(
+            equation,
+            &[tensor1.tensor, tensor2.tensor],
+            None::<Vec<i64>>,
+        );
         TchTensor::new(res)
     }
     fn index_tch<const D: usize, const D2: usize>(
@@ -558,9 +557,10 @@
             |tensor| tensor.where_self(&condition.tensor, &other.tensor),
         )
     }
-    fn copy_<const D:usize>(tensor: &mut <TchBackend<E> as Backend>::TensorPrimitive<D>, src: <TchBackend<E> as Backend>::TensorPrimitive<D>) {
+    fn copy_<const D: usize>(
+        tensor: &mut <TchBackend<E> as Backend>::TensorPrimitive<D>,
+        src: <TchBackend<E> as Backend>::TensorPrimitive<D>,
+    ) {
         tensor.tensor.copy_(&src.tensor);
     }
-=======
->>>>>>> 747e245c
 }